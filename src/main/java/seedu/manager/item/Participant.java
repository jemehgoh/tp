--- conflicted
+++ resolved
@@ -6,28 +6,17 @@
 /**
  * Represents an event participant, in the participant list of an {@link Event}.
  */
-<<<<<<< HEAD
 public class Participant extends Item {
-=======
-public class Participant {
-    private final String name;
     private String number;
     private String email;
-    private boolean isPresent;
->>>>>>> 714f6b94
 
     /**
      * Constructs a new Participant with a given name
      *
      * @param name the given name
      */
-<<<<<<< HEAD
-    public Participant(String name) {
+    public Participant(String name, String number, String email) {
         super(name);
-=======
-    public Participant(String name, String number, String email) {
-        this.name = name;
-        this.isPresent = false;
         this.number = number;
         this.email = email;
     }
@@ -81,36 +70,4 @@
     public void setEmail(String newEmail) {
         this.email = newEmail;
     }
-
-    //@@author jemehgoh
-    /**
-     * Sets the participant as present or not present.
-     *
-     * @param isPresent whether the participant is present or not present
-     */
-    public void setPresent(boolean isPresent) {
-        this.isPresent = isPresent;
-    }
-
-    //@@author jemehgoh
-    /**
-     * Returns "X" if isPresent is true, " " otherwise.
-     *
-     * @return "X" if isPresent is true, " " otherwise.
-     */
-    public String markIfPresent() {
-        return (this.isPresent) ? "X" : " ";
-    }
-
-    //@@author jemehgoh
-    /**
-     * Returns a formatted string of the item
-     *
-     * @return a formatted string of the item
-     */
-    @Override
-    public String toString() {
-        return String.format("%s [%s]", this.name, this.markIfPresent());
->>>>>>> 714f6b94
-    }
 }