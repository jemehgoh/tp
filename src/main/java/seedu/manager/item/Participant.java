--- conflicted
+++ resolved
@@ -70,39 +70,16 @@
     public void setEmail(String newEmail) {
         this.email = newEmail;
     }
-<<<<<<< HEAD
 
-    //@@author jemehgoh
+    //@@author glenn-chew
     /**
-     * Sets the participant as present or not present.
+     * Returns a formatted string of the participant
      *
-     * @param isPresent whether the participant is present or not present
-     */
-    public void setPresent(boolean isPresent) {
-        this.isPresent = isPresent;
-    }
-
-    //@@author jemehgoh
-    /**
-     * Returns "X" if isPresent is true, " " otherwise.
-     *
-     * @return "X" if isPresent is true, " " otherwise.
-     */
-    public String markIfPresent() {
-        return (this.isPresent) ? "X" : " ";
-    }
-
-    //@@author jemehgoh
-    /**
-     * Returns a formatted string of the item
-     *
-     * @return a formatted string of the item
+     * @return a formatted string of the participant
      */
     @Override
     public String toString() {
-        return String.format("[%s] Name: %s / Number: %s / Email: %s",
-                this.markIfPresent(), this.name, this.number, this.email);
+        return String.format("Name: %s / Number: %s / Email: %s [%s]",
+                this.name, this.number, this.email, this.markIfPresent());
     }
-=======
->>>>>>> 2e08d6ac
 }