--- conflicted
+++ resolved
@@ -39,17 +39,14 @@
             Invalid command!
             Please enter your commands in the following format:
             add -e EVENT -t TIME -v VENUE -u PRIORITY
-<<<<<<< HEAD
             add -p PARTICIPANT -n NUMBER -email EMAIL -e EVENT
-=======
-            add -p PARTICIPANT -e EVENT
             add -m ITEM -e EVENT
->>>>>>> 2e08d6ac
             """;
     private static final String INVALID_REMOVE_MESSAGE = """
             Invalid command!
             Please enter your commands in the following format:
             remove -e EVENT
+            remove -p PARTICIPANT -e EVENT
             remove -m ITEM -e EVENT
             """;
     private static final String INVALID_VIEW_MESSAGE = """
@@ -164,7 +161,7 @@
             throw new InvalidCommandException(INVALID_COMMAND_MESSAGE);
         }
     }
-    
+
     //@@author LTK-1606
     /**
      * Parses the input string to create an {@link Command} object based on the provided command parts.
