package seedu.manager.parser;

import seedu.manager.command.Command;
import seedu.manager.command.AddCommand;
import seedu.manager.command.MarkCommand;
import seedu.manager.command.MarkEventCommand;
import seedu.manager.command.MarkParticipantCommand;
import seedu.manager.command.RemoveCommand;
import seedu.manager.command.ExitCommand;
import seedu.manager.command.MenuCommand;
import seedu.manager.command.ListCommand;
import seedu.manager.command.ViewCommand;
import seedu.manager.command.SortCommand;
import seedu.manager.exception.InvalidCommandException;

import java.util.Set;
import java.util.logging.Logger;

import static java.util.logging.Level.WARNING;

/**
 * Represents the command parser for EventManagerCLI
 */
public class Parser {
    private static final Logger logger = Logger.getLogger(Parser.class.getName());
    private static final String INVALID_COMMAND_MESSAGE = "Invalid command!";
    private static final String INVALID_ADD_MESSAGE = """
            Invalid command!
            Please enter your commands in the following format:
            add -e EVENT -t TIME -v VENUE
            add -p PARTICIPANT -e EVENT""";
    private static final String INVALID_REMOVE_MESSAGE = """
            Invalid command!
            Please enter your commands in the following format:
            remove -e EVENT
            remove -p PARTICIPANT -e EVENT""";
    private static final String INVALID_VIEW_MESSAGE = """
            Invalid command!
            Please enter your commands in the following format:
            view -e EVENT""";
    private static final String INVALID_MARK_MESSAGE = """
            Invalid command!
            Please enter your commands in the following format:
            mark -e EVENT -s STATUS
            mark -p PARTICIPANT -e EVENT -s STATUS""";
    private static final String INVALID_EVENT_STATUS_MESSAGE = """
            Invalid event status!
            Please set the event status as either "done" or "undone"
            """;
<<<<<<< HEAD
    private static final String INVALID_PARTICIPANT_STATUS_MESSAGE = """
            Invalid participant status!
            Please set the event status as either "present" or "absent"
=======
    private static final String INVALID_SORT_MESSAGE = """
            Invalid command!
            Please enter your commands in the following format:
            sort -e EVENT -by name/time/priority
            """;
    private static final String INVALID_SORT_KEYWORD_MESSAGE = """
            Invalid sort keyword!
            Please set the sort keyword as either "name"/"time"/"priority"
>>>>>>> cd854cda
            """;

    /**
     * Returns a command based on the given user command string.
     *
     * @param command The given command string from the user.
     * @throws InvalidCommandException if the given command string cannot be parsed to a valid command.
     */
    public Command parseCommand(String command) throws InvalidCommandException {
        String[] commandParts = command.split(" ");
        String commandWord = commandParts[0];

        switch (commandWord) {
        case AddCommand.COMMAND_WORD:
            return parseAddCommand(command, commandParts);
        case RemoveCommand.COMMAND_WORD:
            return parseRemoveCommand(command, commandParts);
        case ListCommand.COMMAND_WORD:
            return new ListCommand();
        case ViewCommand.COMMAND_WORD:
            return parseViewCommand(command, commandParts);
        case MenuCommand.COMMAND_WORD:
            return new MenuCommand();
        case ExitCommand.COMMAND_WORD:
            return new ExitCommand();
        case MarkCommand.COMMAND_WORD:
            return parseMarkCommand(command, commandParts);
        case SortCommand.COMMAND_WORD:
            return parseSortCommand(command, commandParts);
        default:
            throw new InvalidCommandException(INVALID_COMMAND_MESSAGE);
        }
    }

    /**
     * Parses the input string to create an {@link Command} based on the provided command parts.
     *
     * <p>
     * This method checks the command flag extracted from the command parts. If the command
     * flag is {@code "-e"}, it splits the input string into parts to create an
     * {@link AddCommand} for adding an event. If the command flag is {@code "-p"},
     * it creates an {@link AddCommand} for adding a participant to an event. If neither
     * flag is matched, it throws a {@link InvalidCommandException} with an error message.
     * </p>
     *
     * @param input        the input string containing the command details.
     * @param commandParts an array of strings representing the parsed command parts,
     *                     where the second element is the command flag.
     * @return a {@link Command} object representing the parsed command.
     * @throws InvalidCommandException if the flags are not matched in the command parts.
     */
    public Command parseAddCommand(String input, String[] commandParts) throws InvalidCommandException {
        assert commandParts[0].equalsIgnoreCase(AddCommand.COMMAND_WORD);
        try {
            String commandFlag = commandParts[1];
            String[] inputParts;

            if (commandFlag.equals("-e")) {
                inputParts = input.split("(-e|-t|-v)");
                logger.info("Creating AddCommand for event with details: " +
                        inputParts[1].trim() + ", " + inputParts[2].trim() + ", " + inputParts[3].trim());
                return new AddCommand(inputParts[1].trim(), inputParts[2].trim(), inputParts[3].trim());
            } else if (commandFlag.equals("-p")) {
                inputParts = input.split("(-p|-e)");
                logger.info("Creating AddCommand for participant with details: " +
                        inputParts[1].trim() + ", " + inputParts[2].trim());
                return new AddCommand(inputParts[1].trim(), inputParts[2].trim());
            }

            logger.log(WARNING,"Invalid command format");
            throw new InvalidCommandException(INVALID_ADD_MESSAGE);
        } catch (IndexOutOfBoundsException exception) {
            logger.log(WARNING,"Invalid command format");
            throw new InvalidCommandException(INVALID_ADD_MESSAGE);
        }
    }

    /**
     * Parses the input string to create a {@link Command} based on the provided command parts.
     *
     * <p>
     * This method checks the command flag extracted from the command parts. If the command
     * flag is {@code "-e"}, it splits the input string to create a {@link RemoveCommand}
     * for removing an event. If the command flag is {@code "-p"}, it creates a
     * {@link RemoveCommand} for removing a participant from an event. If neither flag
     * is matched, it throws an {@link InvalidCommandException} with an error message.
     * </p>
     *
     * @param input        the input string containing the command details.
     * @param commandParts an array of strings representing the parsed command parts,
     *                     where the second element is the command flag.
     * @return a {@link Command} object representing the parsed command.
     * @throws InvalidCommandException if the flags are not matched in the command parts.
     */
    private Command parseRemoveCommand(String input, String[] commandParts) throws InvalidCommandException {
        assert commandParts[0].equalsIgnoreCase(RemoveCommand.COMMAND_WORD);
        try {
            String commandFlag = commandParts[1];
            String[] inputParts;

            if (commandFlag.equals("-e")) {
                inputParts = input.split("-e");
                return new RemoveCommand(inputParts[1].trim());
            } else if (commandFlag.equals("-p")) {
                inputParts = input.split("(-p|-e)");
                return new RemoveCommand(inputParts[1].trim(), inputParts[2].trim());
            }

            logger.log(WARNING,"Invalid command format");
            throw new InvalidCommandException(INVALID_REMOVE_MESSAGE);
        } catch (IndexOutOfBoundsException exception) {
            logger.log(WARNING,"Invalid command format");
            throw new InvalidCommandException(INVALID_REMOVE_MESSAGE);
        }
    }

    //@@author glenn-chew
    /**
     * Parses the input string to create a {@link Command} based on the provided command parts.
     *
     * <p>
     * This method checks the command flag extracted from the command parts. If the command
     * flag is {@code "-e"}, it splits the input string to create a {@link ViewCommand}
     * for viewing the participants in the event.
     * Otherwise, it throws an {@link InvalidCommandException} with an error message.
     * </p>
     *
     * @param input        the input string containing the command details.
     * @param commandParts an array of strings representing the parsed command parts,
     *                     where the second element is the command flag.
     * @return a {@link Command} object representing the parsed command.
     * @throws InvalidCommandException if the flag is not matched.
     */
    private Command parseViewCommand(String input, String[] commandParts) throws InvalidCommandException {
        assert commandParts[0].equalsIgnoreCase(ViewCommand.COMMAND_WORD);
        try {
            String commandFlag = commandParts[1];

            if (commandFlag.equals("-e")) {
                String [] inputParts = input.split("-e");
                return new ViewCommand(inputParts[1].trim());
            }

            logger.log(WARNING,"Invalid command format");
            throw new InvalidCommandException(INVALID_VIEW_MESSAGE);
        } catch (IndexOutOfBoundsException exception) {
            logger.log(WARNING,"Invalid command format");
            throw new InvalidCommandException(INVALID_VIEW_MESSAGE);
        }
    }

    //@@author jemehgoh
    /**
     * Parses the input string to create a {@link Command} based on the provided command parts.
     *
     * <p>
     * This method checks the command flag extracted from the command parts. If the command
     * flag is {@code "-e"}, it splits the input string to create a {@link MarkCommand}
     * to mark an event done or undone. Otherwise, it throws an {@link InvalidCommandException}
     * with an error message.
     * </p>
     *
     * @param input        the input string containing the command details.
     * @param commandParts an array of strings representing the parsed command parts,
     *                     where the second element is the command flag.
     * @return a {@link Command} object representing the parsed command.
     * @throws InvalidCommandException if the flag is not matched.
     */
    private Command parseMarkCommand(String input, String[] commandParts) throws InvalidCommandException {
        assert commandParts[0].equalsIgnoreCase(MarkCommand.COMMAND_WORD);
        try {
            String commandFlag = commandParts[1];

            if (commandFlag.equalsIgnoreCase("-e")) {
                String[] inputParts = input.split("-e|-s");
                return getMarkEventCommand(inputParts[1].trim(), inputParts[2].trim());
            } else if (commandFlag.equalsIgnoreCase("-p")) {
                String[] inputParts = input.split("-p|-e|-s");
                return getMarkParticipantCommand(inputParts[1].trim(), inputParts[2].trim(), inputParts[3].trim());
            }

            logger.log(WARNING,"Invalid command format");
            throw new InvalidCommandException(INVALID_MARK_MESSAGE);
        } catch (IndexOutOfBoundsException exception) {
            logger.log(WARNING,"Invalid command format");
            throw new InvalidCommandException(INVALID_MARK_MESSAGE);
        }
    }

    /**
     * Returns a {@link MarkEventCommand} with a given event name and status. If the given status is invalid,
     *     throws an {@link InvalidCommandException}.
     *
     * @param eventName the given event name.
     * @param status the given event status.
     * @return a MarkCommand with a given event name and status
     * @throws InvalidCommandException if the given status is invalid.
     */
    private Command getMarkEventCommand(String eventName, String status) throws InvalidCommandException {
        if (status.equalsIgnoreCase("done")) {
            return new MarkEventCommand(eventName, true);
        } else if (status.equalsIgnoreCase("undone")) {
            return new MarkEventCommand(eventName, false);
        } else {
            logger.log(WARNING,"Invalid status keyword");
            throw new InvalidCommandException(INVALID_EVENT_STATUS_MESSAGE);
        }
    }

    /**
<<<<<<< HEAD
     * Returns a {@link MarkCommand} with a given participant name, event name and status. If the given status is
     *     invalid, throws an {@link InvalidCommandException}.
     *
     * @param participantName the given participant name.
     * @param eventName the given event name.
     * @param status the given event status.
     * @return a MarkCommand with a given event name and status
     * @throws InvalidCommandException if the given status is invalid.
     */
    private Command getMarkParticipantCommand(String participantName, String eventName, String status) {
        if (status.equalsIgnoreCase("present")) {
            return new MarkParticipantCommand(participantName, eventName, true);
        } else if (status.equalsIgnoreCase("absent")) {
            return new MarkParticipantCommand(participantName, eventName, false);
        } else {
            logger.log(WARNING,"Invalid status keyword");
            throw new InvalidCommandException(INVALID_PARTICIPANT_STATUS_MESSAGE);
=======
     * Parses the input string to create a {@link Command} based on the provided command parts.
     *
     * <p>
     * This method checks the command flag extracted from the command parts. If the command
     * flag is {@code "-by"}, it splits the input string to create a {@link SortCommand}
     * Otherwise, it throws an {@link InvalidCommandException} with an error message.
     * </p>
     *
     * @param input        the input string containing the command details.
     * @param commandParts an array of strings representing the parsed command parts,
     *                     where the second element is the command flag.
     * @return a {@link Command} object representing the parsed command.
     * @throws InvalidCommandException if the flag is not matched.
     */
    private Command parseSortCommand(String input, String[] commandParts) throws InvalidCommandException{
        assert commandParts[0].equalsIgnoreCase(SortCommand.COMMAND_WORD);
        try {
            String[] inputParts = input.split("-by", 2);
            if (inputParts.length < 2) {
                throw new InvalidCommandException(INVALID_SORT_MESSAGE);
            }

            String keyword = inputParts[1].trim();
            System.out.println(keyword);
            Set<String> validKeywords = Set.of("name", "time", "priority");
            if (validKeywords.contains(keyword.toLowerCase())) {
                return new SortCommand(keyword);
            }
            throw new InvalidCommandException(INVALID_SORT_KEYWORD_MESSAGE);

        } catch (IndexOutOfBoundsException exception) {
            logger.log(WARNING, "Invalid command format");
            throw new InvalidCommandException(INVALID_SORT_MESSAGE);
>>>>>>> cd854cda
        }
    }
}<|MERGE_RESOLUTION|>--- conflicted
+++ resolved
@@ -47,11 +47,10 @@
             Invalid event status!
             Please set the event status as either "done" or "undone"
             """;
-<<<<<<< HEAD
     private static final String INVALID_PARTICIPANT_STATUS_MESSAGE = """
             Invalid participant status!
             Please set the event status as either "present" or "absent"
-=======
+            """;
     private static final String INVALID_SORT_MESSAGE = """
             Invalid command!
             Please enter your commands in the following format:
@@ -60,7 +59,6 @@
     private static final String INVALID_SORT_KEYWORD_MESSAGE = """
             Invalid sort keyword!
             Please set the sort keyword as either "name"/"time"/"priority"
->>>>>>> cd854cda
             """;
 
     /**
@@ -271,7 +269,6 @@
     }
 
     /**
-<<<<<<< HEAD
      * Returns a {@link MarkCommand} with a given participant name, event name and status. If the given status is
      *     invalid, throws an {@link InvalidCommandException}.
      *
@@ -287,9 +284,12 @@
         } else if (status.equalsIgnoreCase("absent")) {
             return new MarkParticipantCommand(participantName, eventName, false);
         } else {
-            logger.log(WARNING,"Invalid status keyword");
+            logger.log(WARNING, "Invalid status keyword");
             throw new InvalidCommandException(INVALID_PARTICIPANT_STATUS_MESSAGE);
-=======
+        }
+    }
+
+    /**
      * Parses the input string to create a {@link Command} based on the provided command parts.
      *
      * <p>
@@ -323,7 +323,6 @@
         } catch (IndexOutOfBoundsException exception) {
             logger.log(WARNING, "Invalid command format");
             throw new InvalidCommandException(INVALID_SORT_MESSAGE);
->>>>>>> cd854cda
         }
     }
 }