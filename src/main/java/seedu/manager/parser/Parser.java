package seedu.manager.parser;

import seedu.manager.command.Command;
import seedu.manager.command.AddCommand;
import seedu.manager.command.MarkCommand;
import seedu.manager.command.MarkEventCommand;
import seedu.manager.command.MarkParticipantCommand;
import seedu.manager.command.RemoveCommand;
import seedu.manager.command.ExitCommand;
import seedu.manager.command.MenuCommand;
import seedu.manager.command.ListCommand;
import seedu.manager.command.ViewCommand;
import seedu.manager.command.SortCommand;
<<<<<<< HEAD
import seedu.manager.enumeration.Priority;
=======
import seedu.manager.command.FindCommand;
>>>>>>> f7d0c364
import seedu.manager.exception.InvalidCommandException;

import java.time.LocalDateTime;
import java.time.format.DateTimeFormatter;
import java.time.format.DateTimeParseException;
import java.util.Set;
import java.util.logging.Logger;

import static java.util.logging.Level.WARNING;

/**
 * Represents the command parser for EventManagerCLI
 */
public class Parser {
    private static final Logger logger = Logger.getLogger(Parser.class.getName());
    private static final String INVALID_COMMAND_MESSAGE = "Invalid command!";
    private static final String INVALID_ADD_MESSAGE = """
            Invalid command!
            Please enter your commands in the following format:
            add -e EVENT -t TIME -v VENUE -u PRIORITY
            add -p PARTICIPANT -e EVENT
            """;
    private static final String INVALID_REMOVE_MESSAGE = """
            Invalid command!
            Please enter your commands in the following format:
            remove -e EVENT
            remove -p PARTICIPANT -e EVENT
            """;
    private static final String INVALID_VIEW_MESSAGE = """
            Invalid command!
            Please enter your commands in the following format:
            view -e EVENT
            """;
    private static final String INVALID_MARK_MESSAGE = """
            Invalid command!
            Please enter your commands in the following format:
            mark -e EVENT -s STATUS
            mark -p PARTICIPANT -e EVENT -s STATUS
            """;
    private static final String INVALID_EVENT_STATUS_MESSAGE = """
            Invalid event status!
            Please set the event status as either "done" or "undone"
            """;
    private static final String INVALID_PARTICIPANT_STATUS_MESSAGE = """
            Invalid participant status!
            Please set the event status as either "present" or "absent"
            """;
    private static final String INVALID_SORT_MESSAGE = """
            Invalid command!
            Please enter your commands in the following format:
            sort -e EVENT -by name/time/priority
            """;
    private static final String INVALID_SORT_KEYWORD_MESSAGE = """
            Invalid sort keyword!
            Please set the sort keyword as either "name"/"time"/"priority"
            """;
    private static final String INVALID_DATE_TIME_MESSAGE = """
            Invalid date-time format!
            Please use the following format for event time:
            YYYY-MM-DD HH:mm
            """;
<<<<<<< HEAD
    private static final String INVALID_PRIORITY_MESSAGE = """
            Invalid priority level status!
            Please use the following format for priority level:
            high/medium/low
            """;
=======
    private static final String INVALID_FIND_MESSAGE = """
            Invalid command!
            Please enter your commands in the following format:
            find -e EVENT -p NAME
            """;
    private static final String INVALID_FIND_FLAG_MESSAGE = """
            Invalid find flag!
            Please set the find flag using "-e" and "-p""
            """;
    private static final String FIND_REGEX = "\\s*(-e|-p)\\s*";
>>>>>>> f7d0c364

    /**
     * Returns a command based on the given user command string.
     *
     * @param command The given command string from the user.
     * @throws InvalidCommandException if the given command string cannot be parsed to a valid command.
     */
    public Command parseCommand(String command) throws InvalidCommandException {
        String[] commandParts = command.split(" ");
        String commandWord = commandParts[0];

        switch (commandWord) {
        case AddCommand.COMMAND_WORD:
            return parseAddCommand(command, commandParts);
        case RemoveCommand.COMMAND_WORD:
            return parseRemoveCommand(command, commandParts);
        case ListCommand.COMMAND_WORD:
            return new ListCommand();
        case ViewCommand.COMMAND_WORD:
            return parseViewCommand(command, commandParts);
        case MenuCommand.COMMAND_WORD:
            return new MenuCommand();
        case ExitCommand.COMMAND_WORD:
            return new ExitCommand();
        case MarkCommand.COMMAND_WORD:
            return parseMarkCommand(command, commandParts);
        case SortCommand.COMMAND_WORD:
            return parseSortCommand(command, commandParts);
        case FindCommand.COMMAND_WORD:
            return parseFindCommand(command, commandParts);
        default:
            throw new InvalidCommandException(INVALID_COMMAND_MESSAGE);
        }
    }

    /**
     * Parses the input string to create an {@link Command} based on the provided command parts.
     *
     * <p>
     * This method checks the command flag extracted from the command parts. If the command
     * flag is {@code "-e"}, it splits the input string into parts to create an
     * {@link AddCommand} for adding an event. If the command flag is {@code "-p"},
     * it creates an {@link AddCommand} for adding a participant to an event. If neither
     * flag is matched, it throws a {@link InvalidCommandException} with an error message.
     * </p>
     *
     * @param input        the input string containing the command details.
     * @param commandParts an array of strings representing the parsed command parts,
     *                     where the second element is the command flag.
     * @return a {@link Command} object representing the parsed command.
     * @throws InvalidCommandException if the flags are not matched in the command parts.
     */
    public Command parseAddCommand(String input, String[] commandParts) throws InvalidCommandException {
        assert commandParts[0].equalsIgnoreCase(AddCommand.COMMAND_WORD);
        try {
            String commandFlag = commandParts[1];
            String[] inputParts;

            if (commandFlag.equals("-e")) {
                inputParts = input.split("(-e|-t|-v|-u)");
                logger.info("Creating AddCommand for event with details: " +
                        inputParts[1].trim() + ", " + inputParts[2].trim() + ", " + inputParts[3].trim());
                LocalDateTime eventTime = LocalDateTime.parse(inputParts[2].trim(),
                        DateTimeFormatter.ofPattern("yyyy-MM-dd HH:mm"));
                Priority eventPriority = Priority.valueOf(inputParts[4].trim().toUpperCase());
                return new AddCommand(inputParts[1].trim(), eventTime, inputParts[3].trim(), eventPriority);
            } else if (commandFlag.equals("-p")) {
                inputParts = input.split("(-p|-e)");
                logger.info("Creating AddCommand for participant with details: " +
                        inputParts[1].trim() + ", " + inputParts[2].trim());
                return new AddCommand(inputParts[1].trim(), inputParts[2].trim());
            }

            logger.log(WARNING,"Invalid command format");
            throw new InvalidCommandException(INVALID_ADD_MESSAGE);
        } catch (IndexOutOfBoundsException exception) {
            logger.log(WARNING,"Invalid command format");
            throw new InvalidCommandException(INVALID_ADD_MESSAGE);
        } catch (DateTimeParseException exception) {
            logger.log(WARNING,"Invalid date-time format");
            throw new InvalidCommandException(INVALID_DATE_TIME_MESSAGE);
        } catch (IllegalArgumentException exception) {
            logger.log(WARNING,"Invalid priority level status");
            throw new InvalidCommandException(INVALID_PRIORITY_MESSAGE);
        }
    }

    /**
     * Parses the input string to create a {@link Command} based on the provided command parts.
     *
     * <p>
     * This method checks the command flag extracted from the command parts. If the command
     * flag is {@code "-e"}, it splits the input string to create a {@link RemoveCommand}
     * for removing an event. If the command flag is {@code "-p"}, it creates a
     * {@link RemoveCommand} for removing a participant from an event. If neither flag
     * is matched, it throws an {@link InvalidCommandException} with an error message.
     * </p>
     *
     * @param input        the input string containing the command details.
     * @param commandParts an array of strings representing the parsed command parts,
     *                     where the second element is the command flag.
     * @return a {@link Command} object representing the parsed command.
     * @throws InvalidCommandException if the flags are not matched in the command parts.
     */
    private Command parseRemoveCommand(String input, String[] commandParts) throws InvalidCommandException {
        assert commandParts[0].equalsIgnoreCase(RemoveCommand.COMMAND_WORD);
        try {
            String commandFlag = commandParts[1];
            String[] inputParts;

            if (commandFlag.equals("-e")) {
                inputParts = input.split("-e");
                return new RemoveCommand(inputParts[1].trim());
            } else if (commandFlag.equals("-p")) {
                inputParts = input.split("(-p|-e)");
                return new RemoveCommand(inputParts[1].trim(), inputParts[2].trim());
            }

            logger.log(WARNING,"Invalid command format");
            throw new InvalidCommandException(INVALID_REMOVE_MESSAGE);
        } catch (IndexOutOfBoundsException exception) {
            logger.log(WARNING,"Invalid command format");
            throw new InvalidCommandException(INVALID_REMOVE_MESSAGE);
        }
    }

    //@@author glenn-chew
    /**
     * Parses the input string to create a {@link Command} based on the provided command parts.
     *
     * <p>
     * This method checks the command flag extracted from the command parts. If the command
     * flag is {@code "-e"}, it splits the input string to create a {@link ViewCommand}
     * for viewing the participants in the event.
     * Otherwise, it throws an {@link InvalidCommandException} with an error message.
     * </p>
     *
     * @param input        the input string containing the command details.
     * @param commandParts an array of strings representing the parsed command parts,
     *                     where the second element is the command flag.
     * @return a {@link Command} object representing the parsed command.
     * @throws InvalidCommandException if the flag is not matched.
     */
    private Command parseViewCommand(String input, String[] commandParts) throws InvalidCommandException {
        assert commandParts[0].equalsIgnoreCase(ViewCommand.COMMAND_WORD);
        try {
            String commandFlag = commandParts[1];

            if (commandFlag.equals("-e")) {
                String [] inputParts = input.split("-e");
                return new ViewCommand(inputParts[1].trim());
            }

            logger.log(WARNING,"Invalid command format");
            throw new InvalidCommandException(INVALID_VIEW_MESSAGE);
        } catch (IndexOutOfBoundsException exception) {
            logger.log(WARNING,"Invalid command format");
            throw new InvalidCommandException(INVALID_VIEW_MESSAGE);
        }
    }

    //@@author jemehgoh
    /**
     * Parses the input string to create a {@link Command} based on the provided command parts.
     *
     * <p>
     * This method checks the command flag extracted from the command parts. If the command
     * flag is {@code "-e"}, it splits the input string to create a {@link MarkCommand}
     * to mark an event done or undone. Otherwise, it throws an {@link InvalidCommandException}
     * with an error message.
     * </p>
     *
     * @param input        the input string containing the command details.
     * @param commandParts an array of strings representing the parsed command parts,
     *                     where the second element is the command flag.
     * @return a {@link Command} object representing the parsed command.
     * @throws InvalidCommandException if the flag is not matched.
     */
    private Command parseMarkCommand(String input, String[] commandParts) throws InvalidCommandException {
        assert commandParts[0].equalsIgnoreCase(MarkCommand.COMMAND_WORD);
        try {
            String commandFlag = commandParts[1];

            if (commandFlag.equalsIgnoreCase("-e")) {
                String[] inputParts = input.split("-e|-s");
                return getMarkEventCommand(inputParts[1].trim(), inputParts[2].trim());
            } else if (commandFlag.equalsIgnoreCase("-p")) {
                String[] inputParts = input.split("-p|-e|-s");
                return getMarkParticipantCommand(inputParts[1].trim(), inputParts[2].trim(), inputParts[3].trim());
            }

            logger.log(WARNING,"Invalid command format");
            throw new InvalidCommandException(INVALID_MARK_MESSAGE);
        } catch (IndexOutOfBoundsException exception) {
            logger.log(WARNING,"Invalid command format");
            throw new InvalidCommandException(INVALID_MARK_MESSAGE);
        }
    }

    /**
     * Returns a {@link MarkEventCommand} with a given event name and status. If the given status is invalid,
     *     throws an {@link InvalidCommandException}.
     *
     * @param eventName the given event name.
     * @param status the given event status.
     * @return a MarkCommand with a given event name and status
     * @throws InvalidCommandException if the given status is invalid.
     */
    private Command getMarkEventCommand(String eventName, String status) throws InvalidCommandException {
        if (status.equalsIgnoreCase("done")) {
            return new MarkEventCommand(eventName, true);
        } else if (status.equalsIgnoreCase("undone")) {
            return new MarkEventCommand(eventName, false);
        } else {
            logger.log(WARNING,"Invalid status keyword");
            throw new InvalidCommandException(INVALID_EVENT_STATUS_MESSAGE);
        }
    }

    /**
     * Returns a {@link MarkCommand} with a given participant name, event name and status. If the given status is
     *     invalid, throws an {@link InvalidCommandException}.
     *
     * @param participantName the given participant name.
     * @param eventName the given event name.
     * @param status the given event status.
     * @return a MarkCommand with a given event name and status
     * @throws InvalidCommandException if the given status is invalid.
     */
    private Command getMarkParticipantCommand(String participantName, String eventName, String status) {
        if (status.equalsIgnoreCase("present")) {
            return new MarkParticipantCommand(participantName, eventName, true);
        } else if (status.equalsIgnoreCase("absent")) {
            return new MarkParticipantCommand(participantName, eventName, false);
        } else {
            logger.log(WARNING, "Invalid status keyword");
            throw new InvalidCommandException(INVALID_PARTICIPANT_STATUS_MESSAGE);
        }
    }

    //@@author MatchaRRR
    /**
     * Parses the input string to create a {@link Command} based on the provided command parts.
     *
     * <p>
     * This method checks the command flag extracted from the command parts. If the command
     * flag is {@code "-by"}, it splits the input string to create a {@link SortCommand}
     * Otherwise, it throws an {@link InvalidCommandException} with an error message.
     * </p>
     *
     * @param input        the input string containing the command details.
     * @param commandParts an array of strings representing the parsed command parts,
     *                     where the second element is the command flag.
     * @return a {@link Command} object representing the parsed command.
     * @throws InvalidCommandException if the flag is not matched.
     */
    private Command parseSortCommand(String input, String[] commandParts) throws InvalidCommandException{
        assert commandParts[0].equalsIgnoreCase(SortCommand.COMMAND_WORD);
        try {
            String[] inputParts = input.split("-by", 2);
            if (inputParts.length < 2) {
                throw new InvalidCommandException(INVALID_SORT_MESSAGE);
            }

            String keyword = inputParts[1].trim();
            Set<String> validKeywords = Set.of("name", "time", "priority");
            if (validKeywords.contains(keyword.toLowerCase())) {
                return new SortCommand(keyword);
            }
            throw new InvalidCommandException(INVALID_SORT_KEYWORD_MESSAGE);

        } catch (IndexOutOfBoundsException exception) {
            logger.log(WARNING, "Invalid command format");
            throw new InvalidCommandException(INVALID_SORT_MESSAGE);
        }
    }

    //@author LTK-1606
    /**
     * Parses the input command to create a {@code FindCommand} object.
     * <p>
     * This method checks if the input contains the required flags (-e for event and -p for person).
     * It splits the input into parts based on these flags and validates the resulting segments.
     * If valid, it constructs and returns a new {@code FindCommand} with the specified event name
     * and participant name. If the command format is invalid or the required flags are missing,
     * an {@code InvalidCommandException} is thrown.
     * </p>
     *
     * @param input the full command input string to be parsed
     * @param commandParts the parts of the command, typically split by whitespace
     * @return a {@code FindCommand} object with the parsed event and person names
     * @throws InvalidCommandException if the command is missing required flags or has an invalid format
     */
    private Command parseFindCommand(String input, String[] commandParts) throws InvalidCommandException {
        assert commandParts[0].equalsIgnoreCase(FindCommand.COMMAND_WORD);
        try {
            if (!input.contains("-e") || !input.contains("-p")) {
                throw new InvalidCommandException(INVALID_FIND_FLAG_MESSAGE);
            }

            String[] inputParts = input.split(FIND_REGEX);
            if (inputParts.length < 3 || inputParts[1].isBlank()) {
                throw new InvalidCommandException(INVALID_FIND_MESSAGE);
            }

            return new FindCommand(inputParts[1].trim(), inputParts[2].trim());
        } catch (IndexOutOfBoundsException exception) {
            logger.log(WARNING,"Invalid command format");
            throw new InvalidCommandException(INVALID_FIND_MESSAGE);
        }
    }
}<|MERGE_RESOLUTION|>--- conflicted
+++ resolved
@@ -11,11 +11,8 @@
 import seedu.manager.command.ListCommand;
 import seedu.manager.command.ViewCommand;
 import seedu.manager.command.SortCommand;
-<<<<<<< HEAD
 import seedu.manager.enumeration.Priority;
-=======
 import seedu.manager.command.FindCommand;
->>>>>>> f7d0c364
 import seedu.manager.exception.InvalidCommandException;
 
 import java.time.LocalDateTime;
@@ -77,13 +74,11 @@
             Please use the following format for event time:
             YYYY-MM-DD HH:mm
             """;
-<<<<<<< HEAD
     private static final String INVALID_PRIORITY_MESSAGE = """
             Invalid priority level status!
             Please use the following format for priority level:
             high/medium/low
             """;
-=======
     private static final String INVALID_FIND_MESSAGE = """
             Invalid command!
             Please enter your commands in the following format:
@@ -94,7 +89,6 @@
             Please set the find flag using "-e" and "-p""
             """;
     private static final String FIND_REGEX = "\\s*(-e|-p)\\s*";
->>>>>>> f7d0c364
 
     /**
      * Returns a command based on the given user command string.
