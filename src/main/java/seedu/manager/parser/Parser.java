--- conflicted
+++ resolved
@@ -127,15 +127,12 @@
             Invalid find flag!
             Please set the find flag using "-e" and "-p""
             """;
-<<<<<<< HEAD
     private static final String EVENT_FLAG = "-e";
     private static final String PARTICIPANT_FLAG = "-p";
     private static final String ITEM_FLAG = "-m";
-=======
 
     private static final String SPACE = " ";
 
->>>>>>> 4c753013
     private static final String EVENT_REGEX = "(-e|-t|-v|-u)";
     private static final String EVENT_ATTRIBUTE_REGEX ="(-e|-name|-t|-v|-u)";
     private static final String PARTICIPANT_REGEX = "(-p|-n|-email|-e)";
@@ -451,10 +448,8 @@
         String eventVenue = inputParts[4].trim();
         Priority eventPriority = Priority.valueOf(inputParts[5].trim().toUpperCase());
 
-
         return new EditEventCommand(eventName, eventNewName, eventTime, eventVenue, eventPriority);
     }
-
 
     //@@author glenn-chew
     /**
