--- conflicted
+++ resolved
@@ -165,15 +165,11 @@
                 logger.info("Creating AddCommand for event with details: " +
                         inputParts[1].trim() + ", " + inputParts[2].trim() + ", " + inputParts[3].trim());
                 String eventName = inputParts[1].trim();
-                String venue = inputParts[3].trim();
                 LocalDateTime eventTime = LocalDateTime.parse(inputParts[2].trim(),
                         DateTimeFormatter.ofPattern("yyyy-MM-dd HH:mm"));
-<<<<<<< HEAD
-                return new AddCommand(eventName, eventTime, venue);
-=======
+                String venue = inputParts[3].trim();
                 Priority eventPriority = Priority.valueOf(inputParts[4].trim().toUpperCase());
-                return new AddCommand(inputParts[1].trim(), eventTime, inputParts[3].trim(), eventPriority);
->>>>>>> ad044256
+                return new AddCommand(eventName, eventTime, venue, eventPriority);
             } else if (commandFlag.equals("-p")) {
                 inputParts = input.split("(-p|-n|-email|-e)");
                 logger.info("Creating AddCommand for participant with details: " +
