package seedu.manager.parser;

import seedu.manager.command.AddCommand;
import seedu.manager.command.Command;
import seedu.manager.command.CopyCommand;
import seedu.manager.command.ExitCommand;
import seedu.manager.command.FilterCommand;
import seedu.manager.command.ListCommand;
import seedu.manager.command.MarkCommand;
import seedu.manager.command.MarkEventCommand;
import seedu.manager.command.MarkItemCommand;
import seedu.manager.command.MarkParticipantCommand;
import seedu.manager.command.MenuCommand;
import seedu.manager.command.RemoveCommand;
import seedu.manager.command.EditParticipantCommand;
import seedu.manager.command.EditEventCommand;
import seedu.manager.command.EditItemCommand;
import seedu.manager.command.SortCommand;
import seedu.manager.command.ViewCommand;
import seedu.manager.command.FindCommand;
import seedu.manager.enumeration.Priority;
import seedu.manager.exception.InvalidCommandException;

import java.io.IOException;
import java.time.LocalDateTime;
import java.time.format.DateTimeParseException;
import java.text.ParseException;
import java.text.SimpleDateFormat;
import java.time.ZoneId;
import java.util.Date;
import java.util.HashSet;
import java.util.Set;
import java.util.logging.FileHandler;
import java.util.logging.Logger;
import java.util.regex.Matcher;
import java.util.regex.Pattern;

/**
 * Represents the command parser for EventManagerCLI
 */
public class Parser {
    private static final String INVALID_COMMAND_MESSAGE = "Invalid command!";
    private static final String INVALID_ADD_MESSAGE = """
            Invalid command!
            Please enter your commands in the following format:
            add -e EVENT -t TIME -v VENUE -u PRIORITY
            add -p PARTICIPANT -email EMAIL -e EVENT
            add -m ITEM -e EVENT
            """;
    private static final String INVALID_REMOVE_MESSAGE = """
            Invalid command!
            Please enter your commands in the following format:
            remove -e EVENT
            remove -p PARTICIPANT -e EVENT
            remove -m ITEM -e EVENT
            """;
    private static final String INVALID_EDIT_MESSAGE = """
            Invalid command!
            Please enter your commands in the following format:
            edit -e EVENT -name EVENT_NAME -t TIME -v VENUE -u PRIORITY
            edit -m ITEM > NEW_ITEM -e EVENT
            edit -p OLD_PARTICIPANT -name NEW_PARTICIPANT -email EMAIL -e EVENT
            """;
    private static final String INVALID_VIEW_MESSAGE = """
            Invalid command!
            Please enter your commands in the following format:
            view -e EVENT -y TYPE
            """;
    private static final String INVALID_MARK_MESSAGE = """
            Invalid command!
            Please enter your commands in the following format:
            mark -e EVENT -s STATUS
            mark -p PARTICIPANT -e EVENT -s STATUS
            mark -m ITEM -e EVENT -s STATUS
            """;
    private static final String INVALID_COPY_MESSAGE = """
            Invalid command!
            Please enter your commands in the following format:
            copy FROM_EVENT > TO_EVENT
            """;
    private static final String INVALID_SORT_MESSAGE = """
            Invalid command!
            Please enter your commands in the following format:
            sort -by name/time/priority
            """;
    private static final String INVALID_FILTER_MESSAGE = """
            Invalid command!
            Please enter your commands in the following format:
            filter -e/-d/-t/-x/-u FILTER_DESCRIPTION
            """;
    private static final String INVALID_FIND_MESSAGE = """
            Invalid command!
            Please enter your commands in the following format:
            find -e EVENT -p NAME
            """;
    private static final String INVALID_DATE_TIME_MESSAGE = """
            Invalid date-time format!
            Please enter the event time in the following format:
            YYYY-MM-DD HH:mm
            
            Ensure the following general guidelines:
            - The year (YYYY) is from 0001 onwards.
            - The date (MM-DD) is between 01-01 and 12-31.
            - The time (HH:mm) is between 00:00 and 23:59.
            
            Please also take into account leap years!
            """;
    private static final String INVALID_PRIORITY_MESSAGE = """
            Invalid priority level status!
            Please use the following format for priority level:
            high/medium/low
            """;
    private static final String PAST_DATE_MESSAGE = """
            Datetime is in the past! Stop living in the past!
            Please enter a new date in the same format.
            """;
    private static final String INVALID_EMAIL_MESSAGE = """
            Invalid email format!
            Please enter a valid email address.
            """;
    private static final String INVALID_TYPE_MESSAGE = """
            Invalid type!
            Please set the type as either "participant" or "item"
            """;
    private static final String INVALID_EVENT_STATUS_MESSAGE = """
            Invalid event status!
            Please set the event status as either "done" or "undone"
            """;
    private static final String INVALID_PARTICIPANT_STATUS_MESSAGE = """
            Invalid participant status!
            Please set the event status as either "present" or "absent"
            """;
    private static final String INVALID_ITEM_STATUS_MESSAGE = """
            Invalid mark status!
            Please set the event status as either "accounted" or "unaccounted"
            """;
    private static final String INVALID_SORT_KEYWORD_MESSAGE = """
            Invalid sort keyword!
            Please set the sort keyword as either "name"/"time"/"priority"
            """;
    private static final String DUPLICATE_FLAG_MESSAGE = """
            Duplicate flags found!
            Please only use each flag once!
            """;
    private static final String EMPTY_INPUT_MESSAGE = """
            Invalid input!
            One of your input fields are empty!
            Please fill in every field appropriately!
            """;

    private static final String EVENT_FLAG = "-e";
    private static final String PARTICIPANT_FLAG = "-p";
    private static final String ITEM_FLAG = "-m";

    private static final String SPACE = " ";
    private static final String ARROW = ">";

    private static final String EVENT_FLAG_REGEX = "(-e|-t|-v|-u)";
    private static final String PARTICIPANT_FLAG_REGEX = "(-p|-email|-e)";
    private static final String ITEM_FLAG_REGEX = "(-m|-e)";
    private static final String REMOVE_EVENT_FLAG_REGEX = "-e";
    private static final String REMOVE_PARTICIPANT_FLAG_REGEX = "(-p|-e)";
    private static final String EDIT_EVENT_ATTRIBUTE_FLAG_REGEX = "(-e|-name|-t|-v|-u)";
    private static final String VIEW_FLAG_REGEX = "(-e|-y)";
    private static final String MARK_EVENT_FLAG_REGEX = "-e|-s";
    private static final String MARK_PARTICIPANT_FLAG_REGEX = "-p|-e|-s";
    private static final String MARK_ITEM_FLAG_REGEX = "-m|-e|-s";
    private static final String COPY_FLAG_REGEX = ">";
    private static final String SORT_FLAG_REGEX = "-by";
    private static final String FILTER_FLAG_REGEX = "(-e|-d|-t|-x|-u)";
    private static final String FIND_FLAG_REGEX = "(-e|-p)";

    private static final String ADD_EVENT_REGEX = "add\\s+-e\\s+(.*?)\\s+-t\\s+(.*?)\\s+-v\\s+(.*?)\\s+-u\\s+(.*)";
    private static final String ADD_PARTICIPANT_REGEX = "add\\s+-p\\s+(.*?)\\s+" +
            "-email\\s+(.*?)\\s+-e\\s+(.*)";
<<<<<<< HEAD
    private static final String EDIT_PARTICIPANT_REGEX = "edit\\s+-p\\s+(.*?)\\s+-name\\s+(.*?)" +
            "-email\\s+(.*?)\\s+-e\\s+(.*)";
=======
>>>>>>> 95d66f46
    private static final String ADD_ITEM_REGEX = "add\\s+-m\\s+(.*?)\\s+-e\\s+(.*)";
    private static final String REMOVE_EVENT_REGEX = "remove\\s+-e\\s+(.*)";
    private static final String REMOVE_PARTICIPANT_REGEX = "remove\\s+-p\\s+(.*?)\\s+-e\\s+(.*)";
    private static final String REMOVE_ITEM_REGEX = "remove\\s+-m\\s+(.*?)\\s+-e\\s+(.*)";
    private static final String EDIT_EVENT_ATTRIBUTE_REGEX = "edit\\s+-e\\s+(.*?)\\s+" +
            "-name\\s+(.*?)\\s+-t\\s+(.*?)\\s+-v\\s+(.*?)\\s+-u\\s+(.*)";
    private static final String EDIT_PARTICIPANT_REGEX = "edit\\s+-p\\s+(.*?)\\s+" +
            "-email\\s+(.*?)\\s+-e\\s+(.*)";
    private static final String EDIT_ITEM_REGEX = "edit\\s+-m\\s+(.*?)\\s+-e\\s+(.*)";
    private static final String VIEW_REGEX = "view\\s+-e\\s+(.*?)\\s+-y\\s+(.*)";
    private static final String MARK_EVENT_REGEX = "mark\\s+-e\\s+(.*?)\\s+-s\\s+(.*)";
    private static final String MARK_PARTICIPANT_REGEX = "mark\\s+-p\\s+(.*?)\\s+-e\\s+(.*?)\\s+-s\\s+(.*)";
    private static final String MARK_ITEM_REGEX = "mark\\s+-m\\s+(.*?)\\s+-e\\s+(.*?)\\s+-s\\s+(.*)";
    private static final String COPY_REGEX = "copy\\s+(.*?)\\s\\>\\s+(.*)";
    private static final String SORT_REGEX = "sort\\s+-by\\s+(.*)";
    private static final String FILTER_REGEX = "filter\\s+(-[e|d|t|x|u])\\s(.*)";
    private static final String FIND_REGEX = "find\\s+-e\\s+(.*?)\\s+-p\\s+(.*)";
    private static final Pattern EMAIL_PATTERN = Pattern.compile("^[A-Za-z0-9+_.-]+@[A-Za-z0-9-]+(\\.[A-Za-z0-9-]+)+$");

    private final Logger logger;

    /**
     * Constructs a new Parser.
     */
    public Parser() {
        logger = Logger.getLogger(Parser.class.getName());
        logger.setUseParentHandlers(false);
    }

    /**
     * Returns a command based on the given user command string.
     *
     * @param command The given command string from the user.
     * @throws InvalidCommandException if the given command string cannot be parsed to a valid command.
     * @throws IOException if the log file cannot be written to.
     */
    public Command parseCommand(String command) throws InvalidCommandException, IOException {
        String[] commandParts = command.trim().split(SPACE);
        String commandWord = commandParts[0].toLowerCase();
        try {
            switch (commandWord) {
            case MenuCommand.COMMAND_WORD:
                return new MenuCommand();
            case ListCommand.COMMAND_WORD:
                return new ListCommand();
            case AddCommand.COMMAND_WORD:
                return parseAddCommand(command, commandParts);
            case RemoveCommand.COMMAND_WORD:
                return parseRemoveCommand(command, commandParts);
            case EditParticipantCommand.COMMAND_WORD:
                return parseEditCommand(command, commandParts);
            case ViewCommand.COMMAND_WORD:
                return parseViewCommand(command, commandParts);
            case MarkCommand.COMMAND_WORD:
                return parseMarkCommand(command, commandParts);
            case CopyCommand.COMMAND_WORD:
                return parseCopyCommand(command, commandParts);
            case SortCommand.COMMAND_WORD:
                return parseSortCommand(command, commandParts);
            case FilterCommand.COMMAND_WORD:
                return parseFilterCommand(command, commandParts);
            case FindCommand.COMMAND_WORD:
                return parseFindCommand(command, commandParts);
            case ExitCommand.COMMAND_WORD:
                return new ExitCommand();
            default:
                throw new InvalidCommandException(INVALID_COMMAND_MESSAGE);
            }
        } catch (IndexOutOfBoundsException exception) {
            logWarning("Invalid command format");
            String errorMessage = getErrorMessage(commandWord);
            throw new InvalidCommandException(errorMessage);
        } catch (ParseException exception) {
            logWarning("Invalid date-time format");
            throw new InvalidCommandException(INVALID_DATE_TIME_MESSAGE);
        } catch (IllegalArgumentException exception) {
            logWarning("Invalid priority level status");
            throw new InvalidCommandException(INVALID_PRIORITY_MESSAGE);
        } catch (IOException exception) {
            throw new IOException("Log file cannot be written to");
        }
    }

    //@@author LTK-1606
    /**
     * Parses the input string to create an {@link Command} object based on the provided command parts.
     * <p>
     * This method examines the command flag extracted from the command parts. If the command
     * flag is {@code "-e"}, it splits the input string to create an {@link AddCommand} for adding an event
     * with the specified details (event name, time, and venue). If the command flag is {@code "-p"},
     * it creates an {@link AddCommand} for adding a participant to an event, including the participant's
     * name, contact number, email, and the event name. If the command flag does not match either,
     * an {@link InvalidCommandException} is thrown with an error message.
     * </p>
     *
     * @param input        the input string containing the command details
     * @param commandParts an array of strings representing the parsed command parts, where the second element
     *                     is the command flag, indicating the type of command
     * @return a {@link Command} object representing the parsed command
     * @throws InvalidCommandException   if the command flag is invalid, or if there are improperly
     *                                   formatted input details
     * @throws IndexOutOfBoundsException if not all parameters are present.
     * @throws DateTimeParseException    if the time parameter is not entered in the correct format.
     * @throws IllegalArgumentException  if the priority parameter is not valid.
     * @throws IOException if the log file cannot be written to.
     */
    public Command parseAddCommand(String input, String[] commandParts) throws InvalidCommandException,
            IndexOutOfBoundsException, ParseException, IllegalArgumentException, IOException {
        assert commandParts[0].equalsIgnoreCase(AddCommand.COMMAND_WORD);
        String commandFlag = commandParts[1];

        switch (commandFlag) {
        case EVENT_FLAG:
            return getAddEventCommand(input);
        case PARTICIPANT_FLAG:
            return getAddParticipantCommand(input);
        case ITEM_FLAG:
            return getAddItemCommand(input);
        default:
            logWarning("Invalid command format");
            throw new InvalidCommandException(INVALID_ADD_MESSAGE);
        }
    }

    /**
     * Returns an {@link AddCommand} that adds an event with fields parsed from a given user input.
     *
     * @param input the given user input.
     * @return an {@link AddCommand} that adds an event with fields parsed from input.
     * @throws IndexOutOfBoundsException if not all fields are present.
     * @throws ParseException    if the time parameter is not entered in the correct format.
     * @throws IllegalArgumentException  if the priority parameter is not valid.
     * @throws IOException if the log file cannot be written to.
     */
    private Command getAddEventCommand(String input) throws IndexOutOfBoundsException, ParseException,
            IllegalArgumentException, IOException {
        checkForDuplicateFlags(input, EVENT_FLAG_REGEX);

        Pattern pattern = Pattern.compile(ADD_EVENT_REGEX);
        Matcher matcher = pattern.matcher(input);

        String eventName;
        LocalDateTime eventTime;
        String venue;
        Priority eventPriority;

        if (matcher.matches()) {
            if (matcher.group(1).isBlank() || matcher.group(2).isBlank()
                    || matcher.group(3).isBlank() || matcher.group(4).isBlank()) {
                throw new InvalidCommandException(EMPTY_INPUT_MESSAGE);
            }

            logInfo("Creating AddCommand for event with details: " +
                    matcher.group(1).trim() + ", " + matcher.group(2).trim() + ", " + matcher.group(3).trim());

            eventName = matcher.group(1).trim();
            SimpleDateFormat dateTimeFormat = new SimpleDateFormat("yyyy-MM-dd HH:mm");
            dateTimeFormat.setLenient(false);
            Date parsedDateTime = dateTimeFormat.parse(matcher.group(2).trim());
            eventTime = LocalDateTime.ofInstant(parsedDateTime.toInstant(), ZoneId.systemDefault());
            venue = matcher.group(3).trim();
            eventPriority = Priority.valueOf(matcher.group(4).trim().toUpperCase());

            if (eventTime.isBefore(LocalDateTime.now())) {
                throw new InvalidCommandException(PAST_DATE_MESSAGE);
            }

        } else {
            throw new InvalidCommandException(INVALID_ADD_MESSAGE);
        }
        return new AddCommand(eventName, eventTime, venue, eventPriority);
    }

    //@@author LTK-1606
    /**
     * Returns an {@link AddCommand} that adds a participant with fields parsed from a given user input.
     *
     * @param input the given user input.
     * @return an {@link AddCommand} that adds a participant with fields parsed from input.
     * @throws IndexOutOfBoundsException if not all fields are present.
     * @throws InvalidCommandException   if the input phone number and email are not in the correct format.
     * @throws IOException if the log file cannot be written to.
     */
    private Command getAddParticipantCommand(String input) throws IndexOutOfBoundsException, InvalidCommandException,
            IOException {
        checkForDuplicateFlags(input, PARTICIPANT_FLAG_REGEX);

        Pattern pattern = Pattern.compile(ADD_PARTICIPANT_REGEX);
        Matcher matcher = pattern.matcher(input);

        String participantName;
        String participantEmail;
        String eventName;

        if (matcher.matches()) {
            if (matcher.group(1).isBlank() || matcher.group(2).isBlank()
                    || matcher.group(3).isBlank()) {
                throw new InvalidCommandException(EMPTY_INPUT_MESSAGE);
            }

            logInfo("Creating AddCommand for participant with details: " +
                    matcher.group(1).trim() + ", " + matcher.group(2).trim());
            participantName = matcher.group(1).trim();
            participantEmail = matcher.group(2).trim();
            eventName = matcher.group(3).trim();

            if (!isValidEmail(participantEmail)) {
                logWarning("Invalid email format");
                throw new InvalidCommandException(INVALID_EMAIL_MESSAGE);
            }
        } else {
            throw new InvalidCommandException(INVALID_ADD_MESSAGE);
        }

        return new AddCommand(participantName, participantEmail, eventName);
    }

    //@@author jemehgoh
    /**
     * Returns an {@link AddCommand} that adds an item with fields parsed from a given user input.
     *
     * @param input the given user input.
     * @return an {@link AddCommand} that adds an item with fields parsed from input.
     * @throws IndexOutOfBoundsException if not all fields are present.
     * @throws IOException if the log file cannot be written to.
     */
    private Command getAddItemCommand(String input) throws IndexOutOfBoundsException, IOException {
        checkForDuplicateFlags(input, ITEM_FLAG_REGEX);

        Pattern pattern = Pattern.compile(ADD_ITEM_REGEX);
        Matcher matcher = pattern.matcher(input);

        if (!matcher.matches()) {
            throw new InvalidCommandException(INVALID_ADD_MESSAGE);
        }

        if (matcher.group(1).isBlank() || matcher.group(2).isBlank()) {
            throw new InvalidCommandException(EMPTY_INPUT_MESSAGE);
        }

        String itemName = matcher.group(1).trim();
        String eventName = matcher.group(2).trim();
        logInfo(String.format("Creating AddCommand for item with details: %s, %s", itemName,
                eventName));

        return new AddCommand(itemName, eventName);
    }

    //@@author LTK-1606
    /**
     * Parses the input string to create a {@link Command} based on the provided command parts.
     *
     * <p>
     * This method checks the command flag extracted from the command parts. If the command
     * flag is {@code "-e"}, it splits the input string to create a {@link RemoveCommand}
     * for removing an event. If the command flag is {@code "-p"}, it creates a
     * {@link RemoveCommand} for removing a participant from an event. If neither flag
     * is matched, it throws an {@link InvalidCommandException} with an error message.
     * </p>
     *
     * @param input        the input string containing the command details.
     * @param commandParts an array of strings representing the parsed command parts,
     *                     where the second element is the command flag.
     * @return a {@link Command} object representing the parsed command.
     * @throws InvalidCommandException   if the flags are not matched in the command parts.
     * @throws IndexOutOfBoundsException if not all fields are present.
     * @throws IOException if the log file cannot be written to.
     */
    private Command parseRemoveCommand(String input, String[] commandParts) throws InvalidCommandException,
            IndexOutOfBoundsException, IOException {
        assert commandParts[0].equalsIgnoreCase(RemoveCommand.COMMAND_WORD);
        String commandFlag = commandParts[1];

        switch (commandFlag) {
        case EVENT_FLAG:
            return getRemoveEventCommand(input);
        case PARTICIPANT_FLAG:
            return getRemoveParticipantCommand(input);
        case ITEM_FLAG:
            return getRemoveItemCommand(input);
        default:
            logWarning("Invalid command format");
            throw new InvalidCommandException(INVALID_REMOVE_MESSAGE);
        }
    }

    //@@author KuanHsienn
    /**
     * Returns a {@link RemoveCommand} that removes an event, with a given user input.
     *
     * @param input the user input to be parsed.
     * @return a {@link RemoveCommand} that removes an event with fields parsed from input.
     * @throws IndexOutOfBoundsException if not all fields are present in input.
     */
    private RemoveCommand getRemoveEventCommand(String input) throws IndexOutOfBoundsException {
        checkForDuplicateFlags(input, REMOVE_EVENT_FLAG_REGEX);

        Pattern pattern = Pattern.compile(REMOVE_EVENT_REGEX);
        Matcher matcher = pattern.matcher(input);

        if (matcher.matches()) {
            if (matcher.group(1).isBlank()) {
                throw new InvalidCommandException(EMPTY_INPUT_MESSAGE);
            }

            return new RemoveCommand(matcher.group(1).trim());
        } else {
            throw new InvalidCommandException(INVALID_REMOVE_MESSAGE);
        }
    }

    //@@author LTK-1606
    /**
     * Returns a {@link RemoveCommand} that removes a participant, with fields from a given user input.
     *
     * @param input the user input to be parsed.
     * @return a {@link RemoveCommand} that removes a participant with fields parsed from input.
     * @throws IndexOutOfBoundsException if not all fields are present in input.
     */
    private RemoveCommand getRemoveParticipantCommand(String input) throws IndexOutOfBoundsException {
        checkForDuplicateFlags(input, REMOVE_PARTICIPANT_FLAG_REGEX);

        Pattern pattern = Pattern.compile(REMOVE_PARTICIPANT_REGEX);
        Matcher matcher = pattern.matcher(input);

        if (matcher.matches()) {
            if (matcher.group(1).isBlank() || matcher.group(2).isBlank()) {
                throw new InvalidCommandException(EMPTY_INPUT_MESSAGE);
            }

            return new RemoveCommand(matcher.group(1).trim(), matcher.group(2).trim(), true);
        } else {
            throw new InvalidCommandException(INVALID_REMOVE_MESSAGE);
        }
    }

    //@@author jemehgoh
    /**
     * Returns a {@link RemoveCommand} that removes an item, with fields from a given user input.
     *
     * @param input the user input to be parsed.
     * @return a {@link RemoveCommand} that removes an item with fields parsed from input.
     * @throws IndexOutOfBoundsException if not all fields are present in input.
     */
    private RemoveCommand getRemoveItemCommand(String input) throws IndexOutOfBoundsException {
        checkForDuplicateFlags(input, ITEM_FLAG_REGEX);

        Pattern pattern = Pattern.compile(REMOVE_ITEM_REGEX);
        Matcher matcher = pattern.matcher(input);

        if (matcher.matches()) {
            if (matcher.group(1).isBlank() || matcher.group(2).isBlank()) {
                throw new InvalidCommandException(EMPTY_INPUT_MESSAGE);
            }

            return new RemoveCommand(matcher.group(1).trim(), matcher.group(2).trim(), false);
        } else {
            throw new InvalidCommandException(INVALID_REMOVE_MESSAGE);
        }
    }

    /**
     * Parses the input string to create a Command object based on the provided command parts.
     * <p>
     * This method checks the command flag extracted from the command parts. If the command
     * flag is "-e", it splits the input string to create an EditCommand
     *
     * @return a Command object representing the parsed command.
     * @throws InvalidCommandException if the flags are not matched in the command parts.
     * @throws ParseException    if the time parameter is not entered in the correct format.
     * @throws IllegalArgumentException  if the priority parameter is not valid.
     */
    private Command parseEditCommand(String input, String[] commandParts) throws InvalidCommandException,
            IOException, ParseException {
        assert commandParts[0].equalsIgnoreCase(EditParticipantCommand.COMMAND_WORD);
        String commandFlag = commandParts[1];

        switch (commandFlag) {
        case EVENT_FLAG:
            return getEditEventCommand(input);
        case PARTICIPANT_FLAG:
            return getEditParticipantCommand(input);
        case ITEM_FLAG:
            return getEditItemCommand(input);
        default:
            logWarning("Invalid command format");
            throw new InvalidCommandException(INVALID_EDIT_MESSAGE);
        }
    }

    //@@author MatchaRRR
    /**
     * Returns an {@link EditEventCommand} that edits an event with fields parsed from a given user input.
     *
     * @param input the given user input.
     * @return an {@link EditEventCommand} that edits an event with fields parsed from input.
     * @throws IndexOutOfBoundsException if not all fields are present.
     * @throws ParseException    if the time parameter is not entered in the correct format.
     * @throws IllegalArgumentException  if the priority parameter is not valid.
     */
    private Command getEditEventCommand(String input) throws IndexOutOfBoundsException, ParseException,
            IllegalArgumentException {
        checkForDuplicateFlags(input, EDIT_EVENT_ATTRIBUTE_FLAG_REGEX);

        Pattern pattern = Pattern.compile(EDIT_EVENT_ATTRIBUTE_REGEX);
        Matcher matcher = pattern.matcher(input);

<<<<<<< HEAD
        String participantName;
        String newParticipantName;
        String newEmail;
=======
>>>>>>> 95d66f46
        String eventName;
        String eventNewName;
        LocalDateTime eventTime;
        Priority eventPriority;
        String eventVenue;

        if (matcher.matches()) {
            if (matcher.group(1).isBlank() || matcher.group(2).isBlank()
                    || matcher.group(3).isBlank() || matcher.group(4).isBlank() || matcher.group(5).isBlank()) {
                throw new InvalidCommandException(EMPTY_INPUT_MESSAGE);
            }

<<<<<<< HEAD
            participantName = matcher.group(1).trim();
            newParticipantName = matcher.group(2).trim();
            newEmail = matcher.group(3).trim();
            eventName = matcher.group(4).trim();
=======
            eventName = matcher.group(1).trim();
            eventNewName = matcher.group(2).trim();
            SimpleDateFormat dateTimeFormat = new SimpleDateFormat("yyyy-MM-dd HH:mm");
            dateTimeFormat.setLenient(false);
            Date parsedDateTime = dateTimeFormat.parse(matcher.group(3).trim());
            eventTime = LocalDateTime.ofInstant(parsedDateTime.toInstant(), ZoneId.systemDefault());
            eventVenue = matcher.group(4).trim();
            eventPriority = Priority.valueOf(matcher.group(5).trim().toUpperCase());
>>>>>>> 95d66f46

            if (eventTime.isBefore(LocalDateTime.now())) {
                throw new InvalidCommandException(PAST_DATE_MESSAGE);
            }

        } else {
            throw new InvalidCommandException(INVALID_EDIT_MESSAGE);
        }

<<<<<<< HEAD
        return new EditParticipantCommand(participantName, newParticipantName, newEmail, eventName);
=======
        return new EditEventCommand(eventName, eventNewName, eventTime, eventVenue, eventPriority);
>>>>>>> 95d66f46
    }

    //@@author KuanHsienn
    /**
     * Returns an {@link EditParticipantCommand} that edits a participant with fields parsed from a given user input.
     *
     * @param input the given user input.
     * @return an {@link EditParticipantCommand} that edits a participant with fields parsed from input.
     * @throws IndexOutOfBoundsException if not all fields are present.
     * @throws IOException if the log file cannot be written to.
     */
    private Command getEditParticipantCommand(String input) throws IndexOutOfBoundsException, InvalidCommandException,
            IOException {
        checkForDuplicateFlags(input, PARTICIPANT_FLAG_REGEX);

        Pattern pattern = Pattern.compile(EDIT_PARTICIPANT_REGEX);
        Matcher matcher = pattern.matcher(input);

        String participantName;
        String newEmail;
        String eventName;

        if (matcher.matches()) {
            if (matcher.group(1).isBlank() || matcher.group(2).isBlank()
                    || matcher.group(3).isBlank()) {
                throw new InvalidCommandException(EMPTY_INPUT_MESSAGE);
            }

            participantName = matcher.group(1).trim();
            newEmail = matcher.group(2).trim();
            eventName = matcher.group(3).trim();

            if (!isValidEmail(newEmail)) {
                logWarning("Invalid email format");
                throw new InvalidCommandException(INVALID_EMAIL_MESSAGE);
            }
        } else {
            throw new InvalidCommandException(INVALID_EDIT_MESSAGE);
        }

        return new EditParticipantCommand(participantName, newEmail, eventName);
    }

    //@@author MatchaRRR
    /**
     * Returns an {@link EditItemCommand} that edits an event with fields parsed from a given user input.
     *
     * @param input the given user input.
     * @return an {@link EditEventCommand} that edits an event with fields parsed from input.
     * @throws IndexOutOfBoundsException if not all fields are present.
     */
    private Command getEditItemCommand(String input) {
        checkForDuplicateFlags(input, ITEM_FLAG_REGEX);

        Pattern pattern = Pattern.compile(EDIT_ITEM_REGEX);
        Matcher matcher = pattern.matcher(input);

        String itemName;
        String itemNewName;
        String eventName;

        if (matcher.matches()) {
            if (matcher.group(1).isBlank() || matcher.group(2).isBlank()) {
                throw new InvalidCommandException(EMPTY_INPUT_MESSAGE);
            }

            itemName = matcher.group(1).split(ARROW)[0].trim();
            itemNewName = matcher.group(1).split(ARROW)[1].trim();
            eventName = matcher.group(2).trim();
        } else {
            throw new InvalidCommandException(INVALID_EDIT_MESSAGE);
        }
        return new EditItemCommand(itemName, itemNewName, eventName);
    }

    //@@author KuanHsienn
    /**
     * Checks if the email address is valid.
     *
     * @param email the email address to validate.
     * @return true if the email is valid, false otherwise.
     */
    private boolean isValidEmail(String email) {
        return EMAIL_PATTERN.matcher(email).matches();
    }

    //@@author glenn-chew
    /**
     * Parses the input string to create a {@link Command} based on the provided command parts.
     *
     * <p>
     * This method checks the command flag extracted from the command parts. If the command
     * flag is {@code "-e"}, it splits the input string to create a {@link ViewCommand}
     * for viewing the participants in the event.
     * Otherwise, it throws an {@link InvalidCommandException} with an error message.
     * </p>
     *
     * @param input        the input string containing the command details.
     * @param commandParts an array of strings representing the parsed command parts,
     *                     where the second element is the command flag.
     * @return a {@link Command} object representing the parsed command.
     * @throws InvalidCommandException   if the flag is not matched.
     * @throws IndexOutOfBoundsException if not all fields are present.
     */
    private Command parseViewCommand(String input, String[] commandParts) throws InvalidCommandException,
            IndexOutOfBoundsException, IOException {
        assert commandParts[0].equalsIgnoreCase(ViewCommand.COMMAND_WORD);
        String commandFlag = commandParts[1];

        if (commandFlag.equals(EVENT_FLAG)) {
            return getViewCommand(input);
        }

        logWarning("Invalid command format");
        throw new InvalidCommandException(INVALID_VIEW_MESSAGE);
    }

    //@@author jemehgoh
    /**
     * Returns a {@link ViewCommand} with fields parsed from a given user input.
     *
     * @param input the user input to be parsed.
     * @return a {@link ViewCommand} with fields parsed from input.
     * @throws IndexOutOfBoundsException if not all fields are present in input.
     * @throws InvalidCommandException   if the status parameter in input is invalid.
     */
    private ViewCommand getViewCommand(String input) throws IndexOutOfBoundsException, InvalidCommandException {
        checkForDuplicateFlags(input, VIEW_FLAG_REGEX);

        Pattern pattern = Pattern.compile(VIEW_REGEX);
        Matcher matcher = pattern.matcher(input);

        if (!matcher.matches()) {
            throw new InvalidCommandException(INVALID_VIEW_MESSAGE);
        }

        if (matcher.group(1).isBlank() || matcher.group(2).isBlank()) {
            throw new InvalidCommandException(EMPTY_INPUT_MESSAGE);
        }

        String eventName = matcher.group(1).trim();
        String viewType = matcher.group(2).trim();

        if (viewType.equalsIgnoreCase("participant")) {
            return new ViewCommand(eventName, true);
        } else if (viewType.equalsIgnoreCase("item")) {
            return new ViewCommand(eventName, false);
        } else {
            throw new InvalidCommandException(INVALID_TYPE_MESSAGE);
        }
    }

    /**
     * Returns a {@link MarkCommand} to mark an event, participant or item based on a given input string
     * and command parts.
     *
     * @param input        the input string containing the command details.
     * @param commandParts an array of strings representing the parsed command parts,
     *                     where the second element is the command flag.
     * @return a {@link MarkCommand} with fields parsed from input.
     * @throws InvalidCommandException   if the flag is not matched, or if the mark status is invalid.
     * @throws IndexOutOfBoundsException if not all fields are present.
     * @throws IOException if the log file cannot be written to.
     */
    private Command parseMarkCommand(String input, String[] commandParts) throws InvalidCommandException,
            IndexOutOfBoundsException, IOException {
        assert commandParts[0].equalsIgnoreCase(MarkCommand.COMMAND_WORD);
        String commandFlag = commandParts[1];

        switch (commandFlag) {
        case EVENT_FLAG:
            return getMarkEventCommand(input);
        case PARTICIPANT_FLAG:
            return getMarkParticipantCommand(input);
        case ITEM_FLAG:
            return getMarkItemCommand(input);
        default:
            logWarning("Invalid command format");
            throw new InvalidCommandException(INVALID_MARK_MESSAGE);
        }
    }

    /**
     * Returns a {@link MarkEventCommand} with fields from a given user input.
     *
     * @param input the given user input.
     * @return a {@link MarkEventCommand} with fields from input.
     * @throws InvalidCommandException   if the status parameter is invalid.
     * @throws IndexOutOfBoundsException if not all fields are present.
     * @throws IOException if the log file cannot be written to.
     */
    private Command getMarkEventCommand(String input) throws InvalidCommandException, IndexOutOfBoundsException,
            IOException {
        checkForDuplicateFlags(input, MARK_EVENT_FLAG_REGEX);

        Pattern pattern = Pattern.compile(MARK_EVENT_REGEX);
        Matcher matcher = pattern.matcher(input);

        if (!matcher.matches()) {
            throw new InvalidCommandException(INVALID_MARK_MESSAGE);
        }

        if (matcher.group(1).isBlank() || matcher.group(2).isBlank()) {
            throw new InvalidCommandException(EMPTY_INPUT_MESSAGE);
        }

        String eventName = matcher.group(1).trim();
        boolean isToMark = toMarkEvent(matcher.group(2).trim());

        return new MarkEventCommand(eventName, isToMark);
    }

    /**
     * Returns true if status is to mark, returns false if status is to unmark.
     *
     * @param status the status parameter.
     * @return true if status is to mark, returns false if status is to unmark.
     * @throws InvalidCommandException if status is invalid.
     * @throws IOException if the log file cannot be written to.
     */
    private boolean toMarkEvent(String status) throws InvalidCommandException, IOException {
        if (status.equalsIgnoreCase(MarkEventCommand.EVENT_MARK_STATUS)) {
            return true;
        } else if (status.equalsIgnoreCase(MarkEventCommand.EVENT_UNMARK_STATUS)) {
            return false;
        } else {
            logWarning("Invalid status keyword");
            throw new InvalidCommandException(INVALID_EVENT_STATUS_MESSAGE);
        }
    }

    /**
     * Returns a {@link MarkParticipantCommand} with fields from a given user input.
     *
     * @param input the given user input.
     * @return a {@link MarkParticipantCommand} with fields from input.
     * @throws InvalidCommandException   if the status parameter is invalid.
     * @throws IndexOutOfBoundsException if not all fields are present.
     * @throws IOException if the log file cannot be written to.
     */
    private Command getMarkParticipantCommand(String input) throws InvalidCommandException, IndexOutOfBoundsException,
            IOException {
        checkForDuplicateFlags(input, MARK_PARTICIPANT_FLAG_REGEX);

        Pattern pattern = Pattern.compile(MARK_PARTICIPANT_REGEX);
        Matcher matcher = pattern.matcher(input);

        if (!matcher.matches()) {
            throw new InvalidCommandException(INVALID_MARK_MESSAGE);
        }

        if (matcher.group(1).isBlank() || matcher.group(2).isBlank() || matcher.group(3).isBlank()) {
            throw new InvalidCommandException(EMPTY_INPUT_MESSAGE);
        }

        String participantName = matcher.group(1).trim();
        String eventName = matcher.group(2).trim();
        boolean isToMark = toMarkParticipant(matcher.group(3).trim());

        return new MarkParticipantCommand(participantName, eventName, isToMark);
    }

    /**
     * Returns true if status is to mark, returns false if status is to unmark.
     *
     * @param status the status parameter.
     * @return true if status is to mark, returns false if status is to unmark.
     * @throws InvalidCommandException if status is invalid.
     * @throws IOException if the log file cannot be written to.
     */
    private boolean toMarkParticipant(String status) throws InvalidCommandException, IOException {
        if (status.equalsIgnoreCase(MarkParticipantCommand.PARTICIPANT_MARK_STATUS)) {
            return true;
        } else if (status.equalsIgnoreCase(MarkParticipantCommand.PARTICIPANT_UNMARK_STATUS)) {
            return false;
        } else {
            logWarning("Invalid status keyword");
            throw new InvalidCommandException(INVALID_PARTICIPANT_STATUS_MESSAGE);
        }
    }

    /**
     * Returns a {@link MarkItemCommand} with fields from a given user input.
     *
     * @param input the given user input.
     * @return a {@link MarkItemCommand} with fields from input.
     * @throws InvalidCommandException   if the status parameter is invalid.
     * @throws IndexOutOfBoundsException if not all fields are present.
     * @throws IOException if the log file cannot be written to.
     */
    private Command getMarkItemCommand(String input) throws InvalidCommandException, IndexOutOfBoundsException,
            IOException {
        checkForDuplicateFlags(input, MARK_ITEM_FLAG_REGEX);

        Pattern pattern = Pattern.compile(MARK_ITEM_REGEX);
        Matcher matcher = pattern.matcher(input);

        if (!matcher.matches()) {
            throw new InvalidCommandException(INVALID_MARK_MESSAGE);
        }

        if (matcher.group(1).isBlank() || matcher.group(2).isBlank() || matcher.group(3).isBlank()) {
            throw new InvalidCommandException(EMPTY_INPUT_MESSAGE);
        }

        String itemName = matcher.group(1).trim();
        String eventName = matcher.group(2).trim();
        boolean isToMark = toMarkItem(matcher.group(3).trim());

        return new MarkItemCommand(itemName, eventName, isToMark);
    }

    /**
     * Returns true if status is "accounted", returns false if status is "unaccounted".
     *
     * @param status the status parameter.
     * @return true if status is "accounted", returns false if status is "unaccounted".
     * @throws InvalidCommandException if status is invalid.
     * @throws IOException if the log file cannot be written to.
     */
    private boolean toMarkItem(String status) throws InvalidCommandException, IOException {
        if (status.equalsIgnoreCase(MarkItemCommand.ITEM_MARK_STATUS)) {
            return true;
        } else if (status.equalsIgnoreCase(MarkItemCommand.ITEM_UNMARK_STATUS)) {
            return false;
        } else {
            logWarning("Invalid status keyword");
            throw new InvalidCommandException(INVALID_ITEM_STATUS_MESSAGE);
        }
    }

    /**
     * Parses the input command to create a {@code CopyCommand} object.
     * <p>
     * This method checks if the command input starts with the specified command word
     * and then removes it from the input. It splits the remaining input at the '>' character
     * to separate the source and destination parts. If the split does not yield exactly
     * two parts, an {@code InvalidCommandException} is thrown.
     * </p>
     *
     * @param input        the full command input string to be parsed
     * @param commandParts the parts of the command, typically split by whitespace
     * @return a {@code CopyCommand} object with the parsed source and destination
     * @throws InvalidCommandException if the command is missing required parts or has an invalid format
     */
    private Command parseCopyCommand(String input, String[] commandParts) throws InvalidCommandException {
        assert commandParts[0].equalsIgnoreCase(CopyCommand.COMMAND_WORD);

        checkForDuplicateFlags(input, COPY_FLAG_REGEX);

        Pattern pattern = Pattern.compile(COPY_REGEX);
        Matcher matcher = pattern.matcher(input);

        if (matcher.matches()) {

            if (matcher.group(1).isBlank() || matcher.group(2).isBlank()) {
                throw new InvalidCommandException(EMPTY_INPUT_MESSAGE);
            }

            return new CopyCommand(matcher.group(1).trim(), matcher.group(2).trim());
        } else {
            throw new InvalidCommandException(INVALID_COPY_MESSAGE);
        }
    }

    //@@author MatchaRRR

    /**
     * Parses the input string to create a {@link Command} based on the provided command parts.
     *
     * <p>
     * This method checks the command flag extracted from the command parts. If the command
     * flag is {@code "-by"}, it splits the input string to create a {@link SortCommand}
     * Otherwise, it throws an {@link InvalidCommandException} with an error message.
     * </p>
     *
     * @param input        the input string containing the command details.
     * @param commandParts an array of strings representing the parsed command parts,
     *                     where the second element is the command flag.
     * @return a {@link Command} object representing the parsed command.
     * @throws InvalidCommandException if the flag is not matched.
     */
    private Command parseSortCommand(String input, String[] commandParts) throws InvalidCommandException {
        assert commandParts[0].equalsIgnoreCase(SortCommand.COMMAND_WORD);

        checkForDuplicateFlags(input, SORT_FLAG_REGEX);

        Pattern pattern = Pattern.compile(SORT_REGEX);
        Matcher matcher = pattern.matcher(input);

        if (matcher.matches()) {

            if (matcher.group(1).isBlank()) {
                throw new InvalidCommandException(EMPTY_INPUT_MESSAGE);
            }

            if (!matcher.group(1).equals("time") && !matcher.group(1).equals("name") &&
                    !matcher.group(1).equals("priority")) {
                throw new InvalidCommandException(INVALID_SORT_KEYWORD_MESSAGE);
            }

            return new SortCommand(matcher.group(1).trim());
        } else {
            throw new InvalidCommandException(INVALID_SORT_MESSAGE);
        }
    }

    //@@author LTK-1606
    /**
     * Parses the input string and command parts to create a {@code FilterCommand} object.
     * <p>
     * This method verifies that the first part of {@code commandParts} matches the expected filter command
     * and then checks if a valid flag is provided. The filter flag should be one of <code>"-e"</code>,
     * <code>"-t"</code>, or <code>"-u"</code>, representing different filter types.
     * If the flag is valid and additional input is provided, a new {@code FilterCommand} is created.
     * <p>
     * If the input format is incorrect, or an invalid flag is provided,
     * this method throws an {@code InvalidCommandException}.
     *
     * @param input        the full user input string
     * @param commandParts the split parts of the command, with the first element expected to be the filter command word
     * @return a {@code FilterCommand} object initialized with the specified flag and filter criteria
     * @throws InvalidCommandException if the command format is invalid or an invalid flag is provided
     */
    private Command parseFilterCommand(String input, String[] commandParts) throws InvalidCommandException {
        assert commandParts[0].equalsIgnoreCase(FilterCommand.COMMAND_WORD);

        checkForDuplicateFlags(input, FILTER_FLAG_REGEX);

        Pattern pattern = Pattern.compile(FILTER_REGEX);
        Matcher matcher = pattern.matcher(input);

        if (matcher.matches()) {

            if (matcher.group(1).isBlank()) {
                throw new InvalidCommandException(INVALID_FILTER_MESSAGE);
            }

            if (matcher.group(2).isBlank()) {
                throw new InvalidCommandException(EMPTY_INPUT_MESSAGE);
            }

            return new FilterCommand(matcher.group(1).trim(), matcher.group(2).trim());
        } else {
            throw new InvalidCommandException(INVALID_FILTER_MESSAGE);
        }
    }

    /**
     * Parses the input command to create a {@code FindCommand} object.
     * <p>
     * This method checks if the input contains the required flags (-e for event and -p for person).
     * It splits the input into parts based on these flags and validates the resulting segments.
     * If valid, it constructs and returns a new {@code FindCommand} with the specified event name
     * and participant name. If the command format is invalid or the required flags are missing,
     * an {@code InvalidCommandException} is thrown.
     * </p>
     *
     * @param input        the full command input string to be parsed
     * @param commandParts the parts of the command, typically split by whitespace
     * @return a {@code FindCommand} object with the parsed event and person names
     * @throws InvalidCommandException if the command is missing required flags or has an invalid format
     */
    private Command parseFindCommand(String input, String[] commandParts) throws InvalidCommandException {
        assert commandParts[0].equalsIgnoreCase(FindCommand.COMMAND_WORD);

        checkForDuplicateFlags(input, FIND_FLAG_REGEX);

        Pattern pattern = Pattern.compile(FIND_REGEX);
        Matcher matcher = pattern.matcher(input);

        if (matcher.matches()) {
            if (matcher.group(1).isBlank() || matcher.group(2).isBlank()) {
                throw new InvalidCommandException(EMPTY_INPUT_MESSAGE);
            }

            if (matcher.groupCount() < 2 || matcher.group(1).isBlank()) {
                throw new InvalidCommandException(INVALID_FIND_MESSAGE);
            }

            return new FindCommand(matcher.group(1).trim(), matcher.group(2).trim());
        } else {
            throw new InvalidCommandException(INVALID_FIND_MESSAGE);
        }

    }

    //@@author jemehgoh
    /**
     * Returns an error message corresponding to the given command word.
     *
     * @param commandWord the command word entered.
     * @return an error message corresponding to commandWord.
     */
    private String getErrorMessage(String commandWord) {
        switch (commandWord) {
        case AddCommand.COMMAND_WORD:
            return INVALID_ADD_MESSAGE;
        case RemoveCommand.COMMAND_WORD:
            return INVALID_REMOVE_MESSAGE;
        case EditEventCommand.COMMAND_WORD:
            return INVALID_EDIT_MESSAGE;
        case ViewCommand.COMMAND_WORD:
            return INVALID_VIEW_MESSAGE;
        case MarkCommand.COMMAND_WORD:
            return INVALID_MARK_MESSAGE;
        default:
            return INVALID_COMMAND_MESSAGE;
        }
    }

    /**
     * Logs an info message to a file.
     *
     * @param message the message to be logged.
     * @throws IOException if the log file cannot be written to.
     */
    private void logInfo(String message) throws IOException {
        FileHandler handler = new FileHandler("logs.txt", true);
        logger.addHandler(handler);
        logger.info(message);
        handler.close();
    }

    /**
     * Logs a warning message to a file.
     *
     * @param message the message to be logged.
     * @throws IOException if the log file cannot be written to.
     */
    private void logWarning(String message) throws IOException {
        FileHandler handler = new FileHandler("logs.txt", true);
        logger.addHandler(handler);
        logger.warning(message);
        handler.close();
    }

    //@@author LTK-1606
    /**
     * Checks for duplicate flags in the specified input string based on the provided flag regex.
     * <p>
     * This method uses a regular expression pattern to match flags within the input string.
     * If any flag appears more than once, an {@code InvalidCommandException} is thrown.
     * </p>
     *
     * @param input     The input string to be checked for duplicate flags.
     * @param flagRegex The regular expression pattern used to identify flags in the input string.
     * @throws InvalidCommandException if a duplicate flag is found in the input string.
     */
    private static void checkForDuplicateFlags(String input, String flagRegex) throws InvalidCommandException {

        Pattern flagPattern = Pattern.compile(flagRegex);
        Matcher flagMatcher = flagPattern.matcher(input);

        Set<String> seenFlags = new HashSet<>();

        while (flagMatcher.find()) {
            String flag = flagMatcher.group();

            if (!seenFlags.add(flag)) {
                throw new InvalidCommandException(DUPLICATE_FLAG_MESSAGE);
            }
        }
    }
}<|MERGE_RESOLUTION|>--- conflicted
+++ resolved
@@ -173,18 +173,13 @@
     private static final String ADD_EVENT_REGEX = "add\\s+-e\\s+(.*?)\\s+-t\\s+(.*?)\\s+-v\\s+(.*?)\\s+-u\\s+(.*)";
     private static final String ADD_PARTICIPANT_REGEX = "add\\s+-p\\s+(.*?)\\s+" +
             "-email\\s+(.*?)\\s+-e\\s+(.*)";
-<<<<<<< HEAD
-    private static final String EDIT_PARTICIPANT_REGEX = "edit\\s+-p\\s+(.*?)\\s+-name\\s+(.*?)" +
-            "-email\\s+(.*?)\\s+-e\\s+(.*)";
-=======
->>>>>>> 95d66f46
     private static final String ADD_ITEM_REGEX = "add\\s+-m\\s+(.*?)\\s+-e\\s+(.*)";
     private static final String REMOVE_EVENT_REGEX = "remove\\s+-e\\s+(.*)";
     private static final String REMOVE_PARTICIPANT_REGEX = "remove\\s+-p\\s+(.*?)\\s+-e\\s+(.*)";
     private static final String REMOVE_ITEM_REGEX = "remove\\s+-m\\s+(.*?)\\s+-e\\s+(.*)";
     private static final String EDIT_EVENT_ATTRIBUTE_REGEX = "edit\\s+-e\\s+(.*?)\\s+" +
             "-name\\s+(.*?)\\s+-t\\s+(.*?)\\s+-v\\s+(.*?)\\s+-u\\s+(.*)";
-    private static final String EDIT_PARTICIPANT_REGEX = "edit\\s+-p\\s+(.*?)\\s+" +
+    private static final String EDIT_PARTICIPANT_REGEX = "edit\\s+-p\\s+(.*?)\\s+-name\\s+(.*?)" +
             "-email\\s+(.*?)\\s+-e\\s+(.*)";
     private static final String EDIT_ITEM_REGEX = "edit\\s+-m\\s+(.*?)\\s+-e\\s+(.*)";
     private static final String VIEW_REGEX = "view\\s+-e\\s+(.*?)\\s+-y\\s+(.*)";
@@ -585,12 +580,6 @@
         Pattern pattern = Pattern.compile(EDIT_EVENT_ATTRIBUTE_REGEX);
         Matcher matcher = pattern.matcher(input);
 
-<<<<<<< HEAD
-        String participantName;
-        String newParticipantName;
-        String newEmail;
-=======
->>>>>>> 95d66f46
         String eventName;
         String eventNewName;
         LocalDateTime eventTime;
@@ -603,12 +592,6 @@
                 throw new InvalidCommandException(EMPTY_INPUT_MESSAGE);
             }
 
-<<<<<<< HEAD
-            participantName = matcher.group(1).trim();
-            newParticipantName = matcher.group(2).trim();
-            newEmail = matcher.group(3).trim();
-            eventName = matcher.group(4).trim();
-=======
             eventName = matcher.group(1).trim();
             eventNewName = matcher.group(2).trim();
             SimpleDateFormat dateTimeFormat = new SimpleDateFormat("yyyy-MM-dd HH:mm");
@@ -617,7 +600,6 @@
             eventTime = LocalDateTime.ofInstant(parsedDateTime.toInstant(), ZoneId.systemDefault());
             eventVenue = matcher.group(4).trim();
             eventPriority = Priority.valueOf(matcher.group(5).trim().toUpperCase());
->>>>>>> 95d66f46
 
             if (eventTime.isBefore(LocalDateTime.now())) {
                 throw new InvalidCommandException(PAST_DATE_MESSAGE);
@@ -627,11 +609,7 @@
             throw new InvalidCommandException(INVALID_EDIT_MESSAGE);
         }
 
-<<<<<<< HEAD
-        return new EditParticipantCommand(participantName, newParticipantName, newEmail, eventName);
-=======
         return new EditEventCommand(eventName, eventNewName, eventTime, eventVenue, eventPriority);
->>>>>>> 95d66f46
     }
 
     //@@author KuanHsienn
@@ -651,6 +629,7 @@
         Matcher matcher = pattern.matcher(input);
 
         String participantName;
+        String newParticipantName;
         String newEmail;
         String eventName;
 
@@ -661,8 +640,9 @@
             }
 
             participantName = matcher.group(1).trim();
-            newEmail = matcher.group(2).trim();
-            eventName = matcher.group(3).trim();
+            newParticipantName = matcher.group(2).trim();
+            newEmail = matcher.group(3).trim();
+            eventName = matcher.group(4).trim();
 
             if (!isValidEmail(newEmail)) {
                 logWarning("Invalid email format");
@@ -672,7 +652,7 @@
             throw new InvalidCommandException(INVALID_EDIT_MESSAGE);
         }
 
-        return new EditParticipantCommand(participantName, newEmail, eventName);
+        return new EditParticipantCommand(participantName, newParticipantName, newEmail, eventName);
     }
 
     //@@author MatchaRRR
