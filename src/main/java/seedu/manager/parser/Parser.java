--- conflicted
+++ resolved
@@ -11,12 +11,9 @@
 import seedu.manager.command.MenuCommand;
 import seedu.manager.command.RemoveCommand;
 import seedu.manager.command.SortCommand;
-<<<<<<< HEAD
 import seedu.manager.command.ViewCommand;
 import seedu.manager.enumeration.Priority;
-=======
 import seedu.manager.command.FindCommand;
->>>>>>> f7d0c364
 import seedu.manager.exception.InvalidCommandException;
 
 import java.time.LocalDateTime;
@@ -78,7 +75,6 @@
             Please use the following format for event time:
             YYYY-MM-DD HH:mm
             """;
-<<<<<<< HEAD
     private static final String INVALID_PRIORITY_MESSAGE = """
             Invalid priority level status!
             Please use the following format for priority level:
@@ -93,7 +89,6 @@
             Invalid filter flag!
             Please set the filter flag as either "-e/-t/-u"
             """;
-=======
     private static final String INVALID_FIND_MESSAGE = """
             Invalid command!
             Please enter your commands in the following format:
@@ -104,7 +99,6 @@
             Please set the find flag using "-e" and "-p""
             """;
     private static final String FIND_REGEX = "\\s*(-e|-p)\\s*";
->>>>>>> f7d0c364
 
     /**
      * Returns a command based on the given user command string.
@@ -133,13 +127,10 @@
             return parseMarkCommand(command, commandParts);
         case SortCommand.COMMAND_WORD:
             return parseSortCommand(command, commandParts);
-<<<<<<< HEAD
         case FilterCommand.COMMAND_WORD:
             return parseFilterCommand(command, commandParts);
-=======
         case FindCommand.COMMAND_WORD:
             return parseFindCommand(command, commandParts);
->>>>>>> f7d0c364
         default:
             throw new InvalidCommandException(INVALID_COMMAND_MESSAGE);
         }
@@ -387,7 +378,6 @@
         }
     }
 
-<<<<<<< HEAD
     /**
      * Parses the input string and command parts to create a {@code FilterCommand} object.
      * <p>
@@ -424,7 +414,7 @@
         }
     }
 
-=======
+
     //@author LTK-1606
     /**
      * Parses the input command to create a {@code FindCommand} object.
@@ -459,5 +449,4 @@
             throw new InvalidCommandException(INVALID_FIND_MESSAGE);
         }
     }
->>>>>>> f7d0c364
 }