package seedu.manager.parser;

import seedu.manager.command.AddCommand;
import seedu.manager.command.Command;
import seedu.manager.command.CopyCommand;
import seedu.manager.command.ExitCommand;
import seedu.manager.command.FilterCommand;
import seedu.manager.command.ListCommand;
import seedu.manager.command.MarkCommand;
import seedu.manager.command.MarkEventCommand;
import seedu.manager.command.MarkItemCommand;
import seedu.manager.command.MarkParticipantCommand;
import seedu.manager.command.MenuCommand;
import seedu.manager.command.RemoveCommand;
import seedu.manager.command.EditParticipantCommand;
import seedu.manager.command.EditEventCommand;
import seedu.manager.command.EditItemCommand;
import seedu.manager.command.SortCommand;
import seedu.manager.command.ViewCommand;
import seedu.manager.command.FindCommand;
import seedu.manager.enumeration.Priority;
import seedu.manager.exception.InvalidCommandException;

import java.io.IOException;
import java.time.LocalDateTime;
import java.time.format.DateTimeFormatter;
import java.time.format.DateTimeParseException;
import java.util.HashSet;
import java.util.Set;
import java.util.logging.FileHandler;
import java.util.logging.Logger;
import java.util.regex.Matcher;
import java.util.regex.Pattern;

/**
 * Represents the command parser for EventManagerCLI
 */
public class Parser {
    private static final String INVALID_COMMAND_MESSAGE = "Invalid command!";
    private static final String INVALID_ADD_MESSAGE = """
            Invalid command!
            Please enter your commands in the following format:
            add -e EVENT -t TIME -v VENUE -u PRIORITY
            add -p PARTICIPANT -email EMAIL -e EVENT
            add -m ITEM -e EVENT
            """;
    private static final String INVALID_REMOVE_MESSAGE = """
            Invalid command!
            Please enter your commands in the following format:
            remove -e EVENT
            remove -p PARTICIPANT -e EVENT
            remove -m ITEM -e EVENT
            """;
    private static final String INVALID_EDIT_MESSAGE = """
            Invalid command!
            Please enter your commands in the following format:
            edit -e EVENT -name EVENT_NAME -t TIME -v VENUE -u PRIORITY: Edit event info.
            edit -m ITEM > NEW_ITEM -e EVENT: Edit an item from an event.
            edit -p PARTICIPANT -email EMAIL -e EVENT: Edit participant contact info.
            """;
    private static final String INVALID_VIEW_MESSAGE = """
            Invalid command!
            Please enter your commands in the following format:
            view -e EVENT -y TYPE
            """;
    private static final String INVALID_MARK_MESSAGE = """
            Invalid command!
            Please enter your commands in the following format:
            mark -e EVENT -s STATUS
            mark -p PARTICIPANT -e EVENT -s STATUS
            mark -m ITEM -e EVENT -s STATUS
            """;
    private static final String INVALID_COPY_MESSAGE = """
            Invalid command!
            Please enter your commands in the following format:
            copy FROM_EVENT > TO_EVENT
            """;
    private static final String INVALID_SORT_MESSAGE = """
            Invalid command!
            Please enter your commands in the following format:
            sort -e EVENT -by name/time/priority
            """;
    private static final String INVALID_FILTER_MESSAGE = """
            Invalid command!
            Please enter your commands in the following format:
            filter -e/-d/-t/-x/-u FILTER_DESCRIPTION
            """;
    private static final String INVALID_FIND_MESSAGE = """
            Invalid command!
            Please enter your commands in the following format:
            find -e EVENT -p NAME
            """;
    private static final String INVALID_DATE_TIME_MESSAGE = """
            Invalid date-time format!
            Please use the following format for event time:
            YYYY-MM-DD HH:mm
            
            MM-DD has to be between 01-01 and 12-31, and HH:mm has to be between 00:00 and 23:59.
            """;
    private static final String INVALID_PRIORITY_MESSAGE = """
            Invalid priority level status!
            Please use the following format for priority level:
            high/medium/low
            """;
    private static final String INVALID_EMAIL_MESSAGE = """
            Invalid email format!
            Please enter a valid email address.
            """;
    private static final String INVALID_TYPE_MESSAGE = """
            Invalid type!
            Please set the type as either "participant" or "item"
            """;
    private static final String INVALID_EVENT_STATUS_MESSAGE = """
            Invalid event status!
            Please set the event status as either "done" or "undone"
            """;
    private static final String INVALID_PARTICIPANT_STATUS_MESSAGE = """
            Invalid participant status!
            Please set the event status as either "present" or "absent"
            """;
    private static final String INVALID_ITEM_STATUS_MESSAGE = """
            Invalid mark status!
            Please set the event status as either "accounted" or "unaccounted"
            """;
    private static final String INVALID_SORT_KEYWORD_MESSAGE = """
            Invalid sort keyword!
            Please set the sort keyword as either "name"/"time"/"priority"
            """;
    private static final String INVALID_FILTER_FLAG_MESSAGE = """
            Invalid filter flag!
            Please set the filter flag as either "-e/-t/-u"
            """;
    private static final String INVALID_FIND_FLAG_MESSAGE = """
            Invalid find flag!
            Please set the find flag using "-e" and "-p""
            """;
    private static final String DUPLICATE_FLAG_MESSAGE = """
            Duplicate flags found!
            Please only use each flag once!
            """;
    private static final String EMPTY_INPUT_MESSAGE = """
            Invalid input!
            One of your input fields are empty!
            Please fill in every field appropriately!
            """;

    private static final String EVENT_FLAG = "-e";
    private static final String PARTICIPANT_FLAG = "-p";
    private static final String ITEM_FLAG = "-m";

    private static final String SPACE = " ";
    private static final String ARROW = ">";

    private static final String EVENT_FLAG_REGEX = "(-e|-t|-v|-u)";
    private static final String EDIT_EVENT_ATTRIBUTE_FLAG_REGEX = "(-e|-name|-t|-v|-u)";
    private static final String PARTICIPANT_FLAG_REGEX = "(-p|-email|-e)";
    private static final String REMOVE_PARTICIPANT_FLAG_REGEX = "(-p|-e)";
    private static final String ITEM_FLAG_REGEX = "(-m|-e)";
    private static final String MARK_EVENT_FLAG_REGEX = "-e|-s";
    private static final String MARK_PARTICIPANT_FLAG_REGEX = "-p|-e|-s";
    private static final String FIND_FLAG_REGEX = "\\s*(-e|-p)\\s*";
    private static final String VIEW_FLAG_REGEX = "(-e|-y)";
    private static final String MARK_ITEM_FLAG_REGEX = "-m|-e|-s";
    private static final String REMOVE_EVENT_FLAG_REGEX = "-e";

    private static final String ADD_EVENT_REGEX = "add\\s+-e\\s+(.*?)\\s+-t\\s+(.*?)\\s+-v\\s+(.*?)\\s+-u\\s+(.*)";
    private static final String EDIT_EVENT_ATTRIBUTE_REGEX = "edit\\s+-e\\s+(.*?)\\s+" +
            "-name\\s+(.*?)\\s+-t\\s+(.*?)\\s+-v\\s+(.*?)\\s+-u\\s+(.*)";
    private static final String ADD_PARTICIPANT_REGEX = "add\\s+-p\\s+(.*?)\\s+" +
            "-email\\s+(.*?)\\s+-e\\s+(.*)";
    private static final String EDIT_PARTICIPANT_REGEX = "edit\\s+-p\\s+(.*?)\\s+" +
            "-email\\s+(.*?)\\s+-e\\s+(.*)";
    private static final String ADD_ITEM_REGEX = "add\\s+-m\\s+(.*?)\\s+-e\\s+(.*)";
    private static final String REMOVE_ITEM_REGEX = "remove\\s+-m\\s+(.*?)\\s+-e\\s+(.*)";
    private static final String EDIT_ITEM_REGEX = "edit\\s+-m\\s+(.*?)\\s+-e\\s+(.*)";
    private static final String REMOVE_PARTICIPANT_REGEX = "remove\\s+-p\\s+(.*?)\\s+-e\\s+(.*)";
    private static final String MARK_EVENT_REGEX = "mark\\s+-e\\s+(.*?)\\s+-s\\s+(.*)";
    private static final String MARK_PARTICIPANT_REGEX = "mark\\s+-p\\s+(.*?)\\s+-e\\s+(.*?)\\s+-s\\s+(.*)";
    private static final String FIND_REGEX = "find\\s+-e\\s+(.*?)\\s+-p\\s+(.*)";
    private static final String VIEW_REGEX = "view\\s+-e\\s+(.*?)\\s+-y\\s+(.*)";
    private static final String MARK_ITEM_REGEX = "mark\\s+-m\\s+(.*?)\\s+-e\\s+(.*?)\\s+-s\\s+(.*)";
    private static final String REMOVE_EVENT_REGEX = "remove\\s+-e\\s+(.*)";
    private static final Pattern EMAIL_PATTERN = Pattern.compile("^[A-Za-z0-9+_.-]+@[A-Za-z0-9-]+(\\.[A-Za-z0-9-]+)+$");

    private final Logger logger;

    /**
     * Constructs a new Parser.
     */
    public Parser() {
        logger = Logger.getLogger(Parser.class.getName());
        logger.setUseParentHandlers(false);
    }

    /**
     * Returns a command based on the given user command string.
     *
     * @param command The given command string from the user.
     * @throws InvalidCommandException if the given command string cannot be parsed to a valid command.
     * @throws IOException if the log file cannot be written to.
     */
    public Command parseCommand(String command) throws InvalidCommandException, IOException {
        String[] commandParts = command.trim().split(SPACE);
        String commandWord = commandParts[0].toLowerCase();
        try {
            switch (commandWord) {
            case MenuCommand.COMMAND_WORD:
                return new MenuCommand();
            case ListCommand.COMMAND_WORD:
                return new ListCommand();
            case AddCommand.COMMAND_WORD:
                return parseAddCommand(command, commandParts);
            case RemoveCommand.COMMAND_WORD:
                return parseRemoveCommand(command, commandParts);
            case EditParticipantCommand.COMMAND_WORD:
                return parseEditCommand(command, commandParts);
            case ViewCommand.COMMAND_WORD:
                return parseViewCommand(command, commandParts);
            case MarkCommand.COMMAND_WORD:
                return parseMarkCommand(command, commandParts);
            case CopyCommand.COMMAND_WORD:
                return parseCopyCommand(command, commandParts);
            case SortCommand.COMMAND_WORD:
                return parseSortCommand(command, commandParts);
            case FilterCommand.COMMAND_WORD:
                return parseFilterCommand(command, commandParts);
            case FindCommand.COMMAND_WORD:
                return parseFindCommand(command, commandParts);
            case ExitCommand.COMMAND_WORD:
                return new ExitCommand();
            default:
                throw new InvalidCommandException(INVALID_COMMAND_MESSAGE);
            }
        } catch (IndexOutOfBoundsException exception) {
            logWarning("Invalid command format");
            String errorMessage = getErrorMessage(commandWord);
            throw new InvalidCommandException(errorMessage);
        } catch (DateTimeParseException exception) {
            logWarning("Invalid date-time format");
            throw new InvalidCommandException(INVALID_DATE_TIME_MESSAGE);
        } catch (IllegalArgumentException exception) {
            logWarning("Invalid priority level status");
            throw new InvalidCommandException(INVALID_PRIORITY_MESSAGE);
        } catch (IOException exception) {
            throw new IOException("Log file cannot be written to");
        }
    }

    //@@author LTK-1606
    /**
     * Parses the input string to create an {@link Command} object based on the provided command parts.
     * <p>
     * This method examines the command flag extracted from the command parts. If the command
     * flag is {@code "-e"}, it splits the input string to create an {@link AddCommand} for adding an event
     * with the specified details (event name, time, and venue). If the command flag is {@code "-p"},
     * it creates an {@link AddCommand} for adding a participant to an event, including the participant's
     * name, contact number, email, and the event name. If the command flag does not match either,
     * an {@link InvalidCommandException} is thrown with an error message.
     * </p>
     *
     * @param input        the input string containing the command details
     * @param commandParts an array of strings representing the parsed command parts, where the second element
     *                     is the command flag, indicating the type of command
     * @return a {@link Command} object representing the parsed command
     * @throws InvalidCommandException   if the command flag is invalid, or if there are improperly
     *                                   formatted input details
     * @throws IndexOutOfBoundsException if not all parameters are present.
     * @throws DateTimeParseException    if the time parameter is not entered in the correct format.
     * @throws IllegalArgumentException  if the priority parameter is not valid.
     * @throws IOException if the log file cannot be written to.
     */
    public Command parseAddCommand(String input, String[] commandParts) throws InvalidCommandException,
            IndexOutOfBoundsException, DateTimeParseException, IllegalArgumentException, IOException {
        assert commandParts[0].equalsIgnoreCase(AddCommand.COMMAND_WORD);
        String commandFlag = commandParts[1];

        switch (commandFlag) {
        case EVENT_FLAG:
            return getAddEventCommand(input);
        case PARTICIPANT_FLAG:
            return getAddParticipantCommand(input);
        case ITEM_FLAG:
            return getAddItemCommand(input);
        default:
            logWarning("Invalid command format");
            throw new InvalidCommandException(INVALID_ADD_MESSAGE);
        }
    }

    /**
     * Returns an {@link AddCommand} that adds an event with fields parsed from a given user input.
     *
     * @param input the given user input.
     * @return an {@link AddCommand} that adds an event with fields parsed from input.
     * @throws IndexOutOfBoundsException if not all fields are present.
     * @throws DateTimeParseException    if the time parameter is not entered in the correct format.
     * @throws IllegalArgumentException  if the priority parameter is not valid.
     * @throws IOException if the log file cannot be written to.
     */
    private Command getAddEventCommand(String input) throws IndexOutOfBoundsException, DateTimeParseException,
            IllegalArgumentException, IOException {
        checkForDuplicateFlags(input, EVENT_FLAG_REGEX);

        Pattern pattern = Pattern.compile(ADD_EVENT_REGEX);
        Matcher matcher = pattern.matcher(input);

        String eventName;
        LocalDateTime eventTime;
        String venue;
        Priority eventPriority;

        if (matcher.matches()) {
            if (matcher.group(1).isBlank() || matcher.group(2).isBlank()
                    || matcher.group(3).isBlank() || matcher.group(4).isBlank()) {
                throw new InvalidCommandException(EMPTY_INPUT_MESSAGE);
            }
            logInfo("Creating AddCommand for event with details: " +
                    matcher.group(1).trim() + ", " + matcher.group(2).trim() + ", " + matcher.group(3).trim());
            eventName = matcher.group(1).trim();
            eventTime = LocalDateTime.parse(matcher.group(2).trim(),
                    DateTimeFormatter.ofPattern("yyyy-MM-dd HH:mm"));
            venue = matcher.group(3).trim();
            eventPriority = Priority.valueOf(matcher.group(4).trim().toUpperCase());
        } else {
            throw new InvalidCommandException(INVALID_ADD_MESSAGE);
        }
        return new AddCommand(eventName, eventTime, venue, eventPriority);
    }

    //@@author LTK-1606
    /**
     * Returns an {@link AddCommand} that adds a participant with fields parsed from a given user input.
     *
     * @param input the given user input.
     * @return an {@link AddCommand} that adds a participant with fields parsed from input.
     * @throws IndexOutOfBoundsException if not all fields are present.
     * @throws InvalidCommandException   if the input phone number and email are not in the correct format.
     * @throws IOException if the log file cannot be written to.
     */
    private Command getAddParticipantCommand(String input) throws IndexOutOfBoundsException, InvalidCommandException,
            IOException {
        checkForDuplicateFlags(input, PARTICIPANT_FLAG_REGEX);

        Pattern pattern = Pattern.compile(ADD_PARTICIPANT_REGEX);
        Matcher matcher = pattern.matcher(input);

        String participantName;
        String participantEmail;
        String eventName;

        if (matcher.matches()) {
            if (matcher.group(1).isBlank() || matcher.group(2).isBlank()
                    || matcher.group(3).isBlank()) {
                throw new InvalidCommandException(EMPTY_INPUT_MESSAGE);
            }

            logInfo("Creating AddCommand for participant with details: " +
                    matcher.group(1).trim() + ", " + matcher.group(2).trim());
            participantName = matcher.group(1).trim();
<<<<<<< HEAD
            participantNumber = matcher.group(2).trim();
            participantEmail = matcher.group(3).trim();
            eventName = matcher.group(4).trim();

            if (!isValidPhoneNumber(participantNumber)) {
                logWarning("Invalid phone number format");
                throw new InvalidCommandException(INVALID_PHONE_NUMBER_MESSAGE);
            }
=======
            participantEmail = matcher.group(2).trim();
            eventName = matcher.group(3).trim();
>>>>>>> d2a028bb

            if (!isValidEmail(participantEmail)) {
                logWarning("Invalid email format");
                throw new InvalidCommandException(INVALID_EMAIL_MESSAGE);
            }
        } else {
            throw new InvalidCommandException(INVALID_ADD_MESSAGE);
        }

        return new AddCommand(participantName, participantEmail, eventName);
    }

    //@@author jemehgoh
    /**
     * Returns an {@link AddCommand} that adds an item with fields parsed from a given user input.
     *
     * @param input the given user input.
     * @return an {@link AddCommand} that adds an item with fields parsed from input.
     * @throws IndexOutOfBoundsException if not all fields are present.
     * @throws IOException if the log file cannot be written to.
     */
    private Command getAddItemCommand(String input) throws IndexOutOfBoundsException, IOException {
        checkForDuplicateFlags(input, ITEM_FLAG_REGEX);

        Pattern pattern = Pattern.compile(ADD_ITEM_REGEX);
        Matcher matcher = pattern.matcher(input);

        if (!matcher.matches()) {
            throw new InvalidCommandException(INVALID_ADD_MESSAGE);
        }

        if (matcher.group(1).isBlank() || matcher.group(2).isBlank()) {
            throw new InvalidCommandException(EMPTY_INPUT_MESSAGE);
        }

        String itemName = matcher.group(1).trim();
        String eventName = matcher.group(2).trim();
        logInfo(String.format("Creating AddCommand for item with details: %s, %s", itemName,
                eventName));

        return new AddCommand(itemName, eventName);
    }

    //@@author LTK-1606
    /**
     * Parses the input string to create a {@link Command} based on the provided command parts.
     *
     * <p>
     * This method checks the command flag extracted from the command parts. If the command
     * flag is {@code "-e"}, it splits the input string to create a {@link RemoveCommand}
     * for removing an event. If the command flag is {@code "-p"}, it creates a
     * {@link RemoveCommand} for removing a participant from an event. If neither flag
     * is matched, it throws an {@link InvalidCommandException} with an error message.
     * </p>
     *
     * @param input        the input string containing the command details.
     * @param commandParts an array of strings representing the parsed command parts,
     *                     where the second element is the command flag.
     * @return a {@link Command} object representing the parsed command.
     * @throws InvalidCommandException   if the flags are not matched in the command parts.
     * @throws IndexOutOfBoundsException if not all fields are present.
     * @throws IOException if the log file cannot be written to.
     */
    private Command parseRemoveCommand(String input, String[] commandParts) throws InvalidCommandException,
            IndexOutOfBoundsException, IOException {
        assert commandParts[0].equalsIgnoreCase(RemoveCommand.COMMAND_WORD);
        String commandFlag = commandParts[1];

        switch (commandFlag) {
        case EVENT_FLAG:
            return getRemoveEventCommand(input);
        case PARTICIPANT_FLAG:
            return getRemoveParticipantCommand(input);
        case ITEM_FLAG:
            return getRemoveItemCommand(input);
        default:
            logWarning("Invalid command format");
            throw new InvalidCommandException(INVALID_REMOVE_MESSAGE);
        }
    }

    //@@author KuanHsienn
    /**
     * Returns a {@link RemoveCommand} that removes an event, with a given user input.
     *
     * @param input the user input to be parsed.
     * @return a {@link RemoveCommand} that removes an event with fields parsed from input.
     * @throws IndexOutOfBoundsException if not all fields are present in input.
     */
    private RemoveCommand getRemoveEventCommand(String input) throws IndexOutOfBoundsException {
        checkForDuplicateFlags(input, REMOVE_EVENT_FLAG_REGEX);

        Pattern pattern = Pattern.compile(REMOVE_EVENT_REGEX);
        Matcher matcher = pattern.matcher(input);

        if (matcher.matches()) {
            if (matcher.group(1).isBlank()) {
                throw new InvalidCommandException(EMPTY_INPUT_MESSAGE);
            }

            return new RemoveCommand(matcher.group(1).trim());
        } else {
            throw new InvalidCommandException(INVALID_REMOVE_MESSAGE);
        }
    }

    //@@author LTK-1606
    /**
     * Returns a {@link RemoveCommand} that removes a participant, with fields from a given user input.
     *
     * @param input the user input to be parsed.
     * @return a {@link RemoveCommand} that removes a participant with fields parsed from input.
     * @throws IndexOutOfBoundsException if not all fields are present in input.
     */
    private RemoveCommand getRemoveParticipantCommand(String input) throws IndexOutOfBoundsException {
        checkForDuplicateFlags(input, REMOVE_PARTICIPANT_FLAG_REGEX);

        Pattern pattern = Pattern.compile(REMOVE_PARTICIPANT_REGEX);
        Matcher matcher = pattern.matcher(input);

        if (matcher.matches()) {
            if (matcher.group(1).isBlank() || matcher.group(2).isBlank()) {
                throw new InvalidCommandException(EMPTY_INPUT_MESSAGE);
            }

            return new RemoveCommand(matcher.group(1).trim(), matcher.group(2).trim(), true);
        } else {
            throw new InvalidCommandException(INVALID_REMOVE_MESSAGE);
        }
    }

    //@@author jemehgoh
    /**
     * Returns a {@link RemoveCommand} that removes an item, with fields from a given user input.
     *
     * @param input the user input to be parsed.
     * @return a {@link RemoveCommand} that removes an item with fields parsed from input.
     * @throws IndexOutOfBoundsException if not all fields are present in input.
     */
    private RemoveCommand getRemoveItemCommand(String input) throws IndexOutOfBoundsException {
        checkForDuplicateFlags(input, ITEM_FLAG_REGEX);

        Pattern pattern = Pattern.compile(REMOVE_ITEM_REGEX);
        Matcher matcher = pattern.matcher(input);

        if (matcher.matches()) {
            if (matcher.group(1).isBlank() || matcher.group(2).isBlank()) {
                throw new InvalidCommandException(EMPTY_INPUT_MESSAGE);
            }

            return new RemoveCommand(matcher.group(1).trim(), matcher.group(2).trim(), false);
        } else {
            throw new InvalidCommandException(INVALID_REMOVE_MESSAGE);
        }
    }

    /**
     * Parses the input string to create a Command object based on the provided command parts.
     * <p>
     * This method checks the command flag extracted from the command parts. If the command
     * flag is "-e", it splits the input string to create an EditCommand
     *
     * @return a Command object representing the parsed command.
     * @throws InvalidCommandException if the flags are not matched in the command parts.
     * @throws DateTimeParseException    if the time parameter is not entered in the correct format.
     * @throws IllegalArgumentException  if the priority parameter is not valid.
     */
    private Command parseEditCommand(String input, String[] commandParts) throws InvalidCommandException,
            IOException {
        assert commandParts[0].equalsIgnoreCase(EditParticipantCommand.COMMAND_WORD);
        String commandFlag = commandParts[1];

        switch (commandFlag) {
        case EVENT_FLAG:
            return getEditEventCommand(input);
        case PARTICIPANT_FLAG:
            return getEditParticipantCommand(input);
        case ITEM_FLAG:
            return getEditItemCommand(input);
        default:
            logWarning("Invalid command format");
            throw new InvalidCommandException(INVALID_EDIT_MESSAGE);
        }
    }

    //@@author KuanHsienn
    /**
     * Returns an {@link EditParticipantCommand} that edits a participant with fields parsed from a given user input.
     *
     * @param input the given user input.
     * @return an {@link EditParticipantCommand} that edits a participant with fields parsed from input.
     * @throws IndexOutOfBoundsException if not all fields are present.
     * @throws IOException if the log file cannot be written to.
     */
    private Command getEditParticipantCommand(String input) throws IndexOutOfBoundsException, InvalidCommandException,
            IOException {
        checkForDuplicateFlags(input, PARTICIPANT_FLAG_REGEX);

        Pattern pattern = Pattern.compile(EDIT_PARTICIPANT_REGEX);
        Matcher matcher = pattern.matcher(input);

        String participantName;
        String newEmail;
        String eventName;

        if (matcher.matches()) {
            if (matcher.group(1).isBlank() || matcher.group(2).isBlank()
                    || matcher.group(3).isBlank()) {
                throw new InvalidCommandException(EMPTY_INPUT_MESSAGE);
            }

            participantName = matcher.group(1).trim();
<<<<<<< HEAD
            newNumber = matcher.group(2).trim();
            newEmail = matcher.group(3).trim();
            eventName = matcher.group(4).trim();

            if (!isValidPhoneNumber(newNumber)) {
                logWarning("Invalid phone number format");
                throw new InvalidCommandException(INVALID_PHONE_NUMBER_MESSAGE);
            }
=======
            newEmail = matcher.group(2).trim();
            eventName = matcher.group(3).trim();
>>>>>>> d2a028bb

            if (!isValidEmail(newEmail)) {
                logWarning("Invalid email format");
                throw new InvalidCommandException(INVALID_EMAIL_MESSAGE);
            }
        } else {
            throw new InvalidCommandException(INVALID_EDIT_MESSAGE);
        }

        return new EditParticipantCommand(participantName, newEmail, eventName);
    }

    //@@author MatchaRRR
    /**
     * Returns an {@link EditEventCommand} that edits an event with fields parsed from a given user input.
     *
     * @param input the given user input.
     * @return an {@link EditEventCommand} that edits an event with fields parsed from input.
     * @throws IndexOutOfBoundsException if not all fields are present.
     * @throws DateTimeParseException    if the time parameter is not entered in the correct format.
     * @throws IllegalArgumentException  if the priority parameter is not valid.
     */
    private Command getEditEventCommand(String input) throws IndexOutOfBoundsException, DateTimeParseException,
            IllegalArgumentException {
        checkForDuplicateFlags(input, EDIT_EVENT_ATTRIBUTE_FLAG_REGEX);

        Pattern pattern = Pattern.compile(EDIT_EVENT_ATTRIBUTE_REGEX);
        Matcher matcher = pattern.matcher(input);

        String eventName;
        String eventNewName;
        LocalDateTime eventTime;
        Priority eventPriority;
        String eventVenue;

        if (matcher.matches()) {
            if (matcher.group(1).isBlank() || matcher.group(2).isBlank()
                    || matcher.group(3).isBlank() || matcher.group(4).isBlank() || matcher.group(5).isBlank()) {
                throw new InvalidCommandException(EMPTY_INPUT_MESSAGE);
            }

            eventName = matcher.group(1).trim();
            eventNewName = matcher.group(2).trim();
            eventTime = LocalDateTime.parse(matcher.group(3).trim(),
                    DateTimeFormatter.ofPattern("yyyy-MM-dd HH:mm"));
            eventVenue = matcher.group(4).trim();
            eventPriority = Priority.valueOf(matcher.group(5).trim().toUpperCase());
        } else {
            throw new InvalidCommandException(INVALID_EDIT_MESSAGE);
        }

        return new EditEventCommand(eventName, eventNewName, eventTime, eventVenue, eventPriority);
    }

    //@@author MatchaRRR
    /**
     * Returns an {@link EditItemCommand} that edits an event with fields parsed from a given user input.
     *
     * @param input the given user input.
     * @return an {@link EditEventCommand} that edits an event with fields parsed from input.
     * @throws IndexOutOfBoundsException if not all fields are present.
     */
    private Command getEditItemCommand(String input) {
        checkForDuplicateFlags(input, ITEM_FLAG_REGEX);

        Pattern pattern = Pattern.compile(EDIT_ITEM_REGEX);
        Matcher matcher = pattern.matcher(input);

        String itemName;
        String itemNewName;
        String eventName;

        if (matcher.matches()) {
            if (matcher.group(1).isBlank() || matcher.group(2).isBlank()) {
                throw new InvalidCommandException(EMPTY_INPUT_MESSAGE);
            }

            itemName = matcher.group(1).split(ARROW)[0].trim();
            itemNewName = matcher.group(1).split(ARROW)[1].trim();
            eventName = matcher.group(2).trim();
        } else {
            throw new InvalidCommandException(INVALID_EDIT_MESSAGE);
        }
        return new EditItemCommand(itemName, itemNewName, eventName);
    }

    //@@author KuanHsienn
    /**
     * Checks if the email address is valid.
     *
     * @param email the email address to validate.
     * @return true if the email is valid, false otherwise.
     */
    private boolean isValidEmail(String email) {
        return EMAIL_PATTERN.matcher(email).matches();
    }

    //@@author glenn-chew
    /**
     * Parses the input string to create a {@link Command} based on the provided command parts.
     *
     * <p>
     * This method checks the command flag extracted from the command parts. If the command
     * flag is {@code "-e"}, it splits the input string to create a {@link ViewCommand}
     * for viewing the participants in the event.
     * Otherwise, it throws an {@link InvalidCommandException} with an error message.
     * </p>
     *
     * @param input        the input string containing the command details.
     * @param commandParts an array of strings representing the parsed command parts,
     *                     where the second element is the command flag.
     * @return a {@link Command} object representing the parsed command.
     * @throws InvalidCommandException   if the flag is not matched.
     * @throws IndexOutOfBoundsException if not all fields are present.
     */
    private Command parseViewCommand(String input, String[] commandParts) throws InvalidCommandException,
            IndexOutOfBoundsException, IOException {
        assert commandParts[0].equalsIgnoreCase(ViewCommand.COMMAND_WORD);
        String commandFlag = commandParts[1];

        if (commandFlag.equals(EVENT_FLAG)) {
            return getViewCommand(input);
        }

        logWarning("Invalid command format");
        throw new InvalidCommandException(INVALID_VIEW_MESSAGE);
    }

    //@@author jemehgoh
    /**
     * Returns a {@link ViewCommand} with fields parsed from a given user input.
     *
     * @param input the user input to be parsed.
     * @return a {@link ViewCommand} with fields parsed from input.
     * @throws IndexOutOfBoundsException if not all fields are present in input.
     * @throws InvalidCommandException   if the status parameter in input is invalid.
     */
    private ViewCommand getViewCommand(String input) throws IndexOutOfBoundsException, InvalidCommandException {
        checkForDuplicateFlags(input, VIEW_FLAG_REGEX);

        Pattern pattern = Pattern.compile(VIEW_REGEX);
        Matcher matcher = pattern.matcher(input);

        if (!matcher.matches()) {
            throw new InvalidCommandException(INVALID_VIEW_MESSAGE);
        }

        if (matcher.group(1).isBlank() || matcher.group(2).isBlank()) {
            throw new InvalidCommandException(EMPTY_INPUT_MESSAGE);
        }

        String eventName = matcher.group(1).trim();
        String viewType = matcher.group(2).trim();

        if (viewType.equalsIgnoreCase("participant")) {
            return new ViewCommand(eventName, true);
        } else if (viewType.equalsIgnoreCase("item")) {
            return new ViewCommand(eventName, false);
        } else {
            throw new InvalidCommandException(INVALID_TYPE_MESSAGE);
        }
    }

    /**
     * Returns a {@link MarkCommand} to mark an event, participant or item based on a given input string
     * and command parts.
     *
     * @param input        the input string containing the command details.
     * @param commandParts an array of strings representing the parsed command parts,
     *                     where the second element is the command flag.
     * @return a {@link MarkCommand} with fields parsed from input.
     * @throws InvalidCommandException   if the flag is not matched, or if the mark status is invalid.
     * @throws IndexOutOfBoundsException if not all fields are present.
     * @throws IOException if the log file cannot be written to.
     */
    private Command parseMarkCommand(String input, String[] commandParts) throws InvalidCommandException,
            IndexOutOfBoundsException, IOException {
        assert commandParts[0].equalsIgnoreCase(MarkCommand.COMMAND_WORD);
        String commandFlag = commandParts[1];

        switch (commandFlag) {
        case EVENT_FLAG:
            return getMarkEventCommand(input);
        case PARTICIPANT_FLAG:
            return getMarkParticipantCommand(input);
        case ITEM_FLAG:
            return getMarkItemCommand(input);
        default:
            logWarning("Invalid command format");
            throw new InvalidCommandException(INVALID_MARK_MESSAGE);
        }
    }

    /**
     * Returns a {@link MarkEventCommand} with fields from a given user input.
     *
     * @param input the given user input.
     * @return a {@link MarkEventCommand} with fields from input.
     * @throws InvalidCommandException   if the status parameter is invalid.
     * @throws IndexOutOfBoundsException if not all fields are present.
     * @throws IOException if the log file cannot be written to.
     */
    private Command getMarkEventCommand(String input) throws InvalidCommandException, IndexOutOfBoundsException,
            IOException {
        checkForDuplicateFlags(input, MARK_EVENT_FLAG_REGEX);

        Pattern pattern = Pattern.compile(MARK_EVENT_REGEX);
        Matcher matcher = pattern.matcher(input);

        if (!matcher.matches()) {
            throw new InvalidCommandException(INVALID_MARK_MESSAGE);
        }

        if (matcher.group(1).isBlank() || matcher.group(2).isBlank()) {
            throw new InvalidCommandException(EMPTY_INPUT_MESSAGE);
        }

        String eventName = matcher.group(1).trim();
        boolean isToMark = toMarkEvent(matcher.group(2).trim());

        return new MarkEventCommand(eventName, isToMark);
    }

    /**
     * Returns true if status is to mark, returns false if status is to unmark.
     *
     * @param status the status parameter.
     * @return true if status is to mark, returns false if status is to unmark.
     * @throws InvalidCommandException if status is invalid.
     * @throws IOException if the log file cannot be written to.
     */
    private boolean toMarkEvent(String status) throws InvalidCommandException, IOException {
        if (status.equalsIgnoreCase(MarkEventCommand.EVENT_MARK_STATUS)) {
            return true;
        } else if (status.equalsIgnoreCase(MarkEventCommand.EVENT_UNMARK_STATUS)) {
            return false;
        } else {
            logWarning("Invalid status keyword");
            throw new InvalidCommandException(INVALID_EVENT_STATUS_MESSAGE);
        }
    }

    /**
     * Returns a {@link MarkParticipantCommand} with fields from a given user input.
     *
     * @param input the given user input.
     * @return a {@link MarkParticipantCommand} with fields from input.
     * @throws InvalidCommandException   if the status parameter is invalid.
     * @throws IndexOutOfBoundsException if not all fields are present.
     * @throws IOException if the log file cannot be written to.
     */
    private Command getMarkParticipantCommand(String input) throws InvalidCommandException, IndexOutOfBoundsException,
            IOException {
        checkForDuplicateFlags(input, MARK_PARTICIPANT_FLAG_REGEX);

        Pattern pattern = Pattern.compile(MARK_PARTICIPANT_REGEX);
        Matcher matcher = pattern.matcher(input);

        if (!matcher.matches()) {
            throw new InvalidCommandException(INVALID_MARK_MESSAGE);
        }

        if (matcher.group(1).isBlank() || matcher.group(2).isBlank() || matcher.group(3).isBlank()) {
            throw new InvalidCommandException(EMPTY_INPUT_MESSAGE);
        }

        String participantName = matcher.group(1).trim();
        String eventName = matcher.group(2).trim();
        boolean isToMark = toMarkParticipant(matcher.group(3).trim());

        return new MarkParticipantCommand(participantName, eventName, isToMark);
    }

    /**
     * Returns true if status is to mark, returns false if status is to unmark.
     *
     * @param status the status parameter.
     * @return true if status is to mark, returns false if status is to unmark.
     * @throws InvalidCommandException if status is invalid.
     * @throws IOException if the log file cannot be written to.
     */
    private boolean toMarkParticipant(String status) throws InvalidCommandException, IOException {
        if (status.equalsIgnoreCase(MarkParticipantCommand.PARTICIPANT_MARK_STATUS)) {
            return true;
        } else if (status.equalsIgnoreCase(MarkParticipantCommand.PARTICIPANT_UNMARK_STATUS)) {
            return false;
        } else {
            logWarning("Invalid status keyword");
            throw new InvalidCommandException(INVALID_PARTICIPANT_STATUS_MESSAGE);
        }
    }

    /**
     * Returns a {@link MarkItemCommand} with fields from a given user input.
     *
     * @param input the given user input.
     * @return a {@link MarkItemCommand} with fields from input.
     * @throws InvalidCommandException   if the status parameter is invalid.
     * @throws IndexOutOfBoundsException if not all fields are present.
     * @throws IOException if the log file cannot be written to.
     */
    private Command getMarkItemCommand(String input) throws InvalidCommandException, IndexOutOfBoundsException,
            IOException {
        checkForDuplicateFlags(input, MARK_ITEM_FLAG_REGEX);

        Pattern pattern = Pattern.compile(MARK_ITEM_REGEX);
        Matcher matcher = pattern.matcher(input);

        if (!matcher.matches()) {
            throw new InvalidCommandException(INVALID_MARK_MESSAGE);
        }

        if (matcher.group(1).isBlank() || matcher.group(2).isBlank() || matcher.group(3).isBlank()) {
            throw new InvalidCommandException(EMPTY_INPUT_MESSAGE);
        }

        String itemName = matcher.group(1).trim();
        String eventName = matcher.group(2).trim();
        boolean isToMark = toMarkItem(matcher.group(3).trim());

        return new MarkItemCommand(itemName, eventName, isToMark);
    }

    /**
     * Returns true if status is "accounted", returns false if status is "unaccounted".
     *
     * @param status the status parameter.
     * @return true if status is "accounted", returns false if status is "unaccounted".
     * @throws InvalidCommandException if status is invalid.
     * @throws IOException if the log file cannot be written to.
     */
    private boolean toMarkItem(String status) throws InvalidCommandException, IOException {
        if (status.equalsIgnoreCase(MarkItemCommand.ITEM_MARK_STATUS)) {
            return true;
        } else if (status.equalsIgnoreCase(MarkItemCommand.ITEM_UNMARK_STATUS)) {
            return false;
        } else {
            logWarning("Invalid status keyword");
            throw new InvalidCommandException(INVALID_ITEM_STATUS_MESSAGE);
        }
    }

    /**
     * Parses the input command to create a {@code CopyCommand} object.
     * <p>
     * This method checks if the command input starts with the specified command word
     * and then removes it from the input. It splits the remaining input at the '>' character
     * to separate the source and destination parts. If the split does not yield exactly
     * two parts, an {@code InvalidCommandException} is thrown.
     * </p>
     *
     * @param input        the full command input string to be parsed
     * @param commandParts the parts of the command, typically split by whitespace
     * @return a {@code CopyCommand} object with the parsed source and destination
     * @throws InvalidCommandException if the command is missing required parts or has an invalid format
     */
    private Command parseCopyCommand(String input, String[] commandParts) throws InvalidCommandException {
        assert commandParts[0].equalsIgnoreCase(CopyCommand.COMMAND_WORD);
        String commandInput = input.replaceFirst("^" + commandParts[0] + "\\s*", "");
        String[] inputParts = commandInput.split(ARROW);

        if (inputParts.length != 2) {
            throw new InvalidCommandException(INVALID_COPY_MESSAGE);
        }

        return new CopyCommand(inputParts[0].trim(), inputParts[1].trim());
    }

    //@@author MatchaRRR

    /**
     * Parses the input string to create a {@link Command} based on the provided command parts.
     *
     * <p>
     * This method checks the command flag extracted from the command parts. If the command
     * flag is {@code "-by"}, it splits the input string to create a {@link SortCommand}
     * Otherwise, it throws an {@link InvalidCommandException} with an error message.
     * </p>
     *
     * @param input        the input string containing the command details.
     * @param commandParts an array of strings representing the parsed command parts,
     *                     where the second element is the command flag.
     * @return a {@link Command} object representing the parsed command.
     * @throws InvalidCommandException if the flag is not matched.
     */
    private Command parseSortCommand(String input, String[] commandParts) throws InvalidCommandException {
        assert commandParts[0].equalsIgnoreCase(SortCommand.COMMAND_WORD);
        String[] inputParts = input.split("-by", 2);
        if (inputParts.length < 2) {
            throw new InvalidCommandException(INVALID_SORT_MESSAGE);
        }

        String keyword = inputParts[1].trim();
        Set<String> validKeywords = Set.of("name", "time", "priority");
        if (validKeywords.contains(keyword.toLowerCase())) {
            return new SortCommand(keyword);
        }
        throw new InvalidCommandException(INVALID_SORT_KEYWORD_MESSAGE);
    }

    //@@author LTK-1606
    /**
     * Parses the input string and command parts to create a {@code FilterCommand} object.
     * <p>
     * This method verifies that the first part of {@code commandParts} matches the expected filter command
     * and then checks if a valid flag is provided. The filter flag should be one of <code>"-e"</code>,
     * <code>"-t"</code>, or <code>"-u"</code>, representing different filter types.
     * If the flag is valid and additional input is provided, a new {@code FilterCommand} is created.
     * <p>
     * If the input format is incorrect, or an invalid flag is provided,
     * this method throws an {@code InvalidCommandException}.
     *
     * @param input        the full user input string
     * @param commandParts the split parts of the command, with the first element expected to be the filter command word
     * @return a {@code FilterCommand} object initialized with the specified flag and filter criteria
     * @throws InvalidCommandException if the command format is invalid or an invalid flag is provided
     */
    private Command parseFilterCommand(String input, String[] commandParts) throws InvalidCommandException {
        assert commandParts[0].equalsIgnoreCase(FilterCommand.COMMAND_WORD);
        String[] inputParts = input.split("(-e|-d|-t|-x|-u)");
        if (inputParts.length < 2) {
            throw new InvalidCommandException(INVALID_FILTER_MESSAGE);
        }

        if (inputParts[1].isBlank()) {
            throw new InvalidCommandException(EMPTY_INPUT_MESSAGE);
        }

        Set<String> validFlags = Set.of(EVENT_FLAG, "-d", "-t", "-x", "-u");
        if (validFlags.contains(commandParts[1].trim().toLowerCase())) {
            return new FilterCommand(commandParts[1].trim().toLowerCase(), inputParts[1].trim());
        }
        throw new InvalidCommandException(INVALID_FILTER_FLAG_MESSAGE);
    }

    /**
     * Parses the input command to create a {@code FindCommand} object.
     * <p>
     * This method checks if the input contains the required flags (-e for event and -p for person).
     * It splits the input into parts based on these flags and validates the resulting segments.
     * If valid, it constructs and returns a new {@code FindCommand} with the specified event name
     * and participant name. If the command format is invalid or the required flags are missing,
     * an {@code InvalidCommandException} is thrown.
     * </p>
     *
     * @param input        the full command input string to be parsed
     * @param commandParts the parts of the command, typically split by whitespace
     * @return a {@code FindCommand} object with the parsed event and person names
     * @throws InvalidCommandException if the command is missing required flags or has an invalid format
     */
    private Command parseFindCommand(String input, String[] commandParts) throws InvalidCommandException {
        assert commandParts[0].equalsIgnoreCase(FindCommand.COMMAND_WORD);
        if (!input.contains(EVENT_FLAG) || !input.contains(PARTICIPANT_FLAG)) {
            throw new InvalidCommandException(INVALID_FIND_FLAG_MESSAGE);
        }

        checkForDuplicateFlags(input, FIND_FLAG_REGEX);

        Pattern pattern = Pattern.compile(FIND_REGEX);
        Matcher matcher = pattern.matcher(input);

        if (matcher.matches()) {
            if (matcher.group(1).isBlank() || matcher.group(2).isBlank()) {
                throw new InvalidCommandException(EMPTY_INPUT_MESSAGE);
            }

            if (matcher.groupCount() < 2 || matcher.group(1).isBlank()) {
                throw new InvalidCommandException(INVALID_FIND_MESSAGE);
            }

            return new FindCommand(matcher.group(1).trim(), matcher.group(2).trim());
        } else {
            throw new InvalidCommandException(INVALID_FIND_MESSAGE);
        }

    }

    //@@author jemehgoh
    /**
     * Returns an error message corresponding to the given command word.
     *
     * @param commandWord the command word entered.
     * @return an error message corresponding to commandWord.
     */
    private String getErrorMessage(String commandWord) {
        switch (commandWord) {
        case AddCommand.COMMAND_WORD:
            return INVALID_ADD_MESSAGE;
        case RemoveCommand.COMMAND_WORD:
            return INVALID_REMOVE_MESSAGE;
        case EditEventCommand.COMMAND_WORD:
            return INVALID_EDIT_MESSAGE;
        case ViewCommand.COMMAND_WORD:
            return INVALID_VIEW_MESSAGE;
        case MarkCommand.COMMAND_WORD:
            return INVALID_MARK_MESSAGE;
        default:
            return INVALID_COMMAND_MESSAGE;
        }
    }

    /**
     * Logs an info message to a file.
     *
     * @param message the message to be logged.
     * @throws IOException if the log file cannot be written to.
     */
    private void logInfo(String message) throws IOException {
        FileHandler handler = new FileHandler("logs.txt", true);
        logger.addHandler(handler);
        logger.info(message);
        handler.close();
    }

    /**
     * Logs a warning message to a file.
     *
     * @param message the message to be logged.
     * @throws IOException if the log file cannot be written to.
     */
    private void logWarning(String message) throws IOException {
        FileHandler handler = new FileHandler("logs.txt", true);
        logger.addHandler(handler);
        logger.warning(message);
        handler.close();
    }

    //@@author LTK-1606
    /**
     * Checks for duplicate flags in the specified input string based on the provided flag regex.
     * <p>
     * This method uses a regular expression pattern to match flags within the input string.
     * If any flag appears more than once, an {@code InvalidCommandException} is thrown.
     * </p>
     *
     * @param input     The input string to be checked for duplicate flags.
     * @param flagRegex The regular expression pattern used to identify flags in the input string.
     * @throws InvalidCommandException if a duplicate flag is found in the input string.
     */
    private static void checkForDuplicateFlags(String input, String flagRegex) throws InvalidCommandException {

        Pattern flagPattern = Pattern.compile(flagRegex);
        Matcher flagMatcher = flagPattern.matcher(input);

        Set<String> seenFlags = new HashSet<>();

        while (flagMatcher.find()) {
            String flag = flagMatcher.group();

            if (!seenFlags.add(flag)) {
                throw new InvalidCommandException(DUPLICATE_FLAG_MESSAGE);
            }
        }
    }
}<|MERGE_RESOLUTION|>--- conflicted
+++ resolved
@@ -357,19 +357,8 @@
             logInfo("Creating AddCommand for participant with details: " +
                     matcher.group(1).trim() + ", " + matcher.group(2).trim());
             participantName = matcher.group(1).trim();
-<<<<<<< HEAD
-            participantNumber = matcher.group(2).trim();
-            participantEmail = matcher.group(3).trim();
-            eventName = matcher.group(4).trim();
-
-            if (!isValidPhoneNumber(participantNumber)) {
-                logWarning("Invalid phone number format");
-                throw new InvalidCommandException(INVALID_PHONE_NUMBER_MESSAGE);
-            }
-=======
             participantEmail = matcher.group(2).trim();
             eventName = matcher.group(3).trim();
->>>>>>> d2a028bb
 
             if (!isValidEmail(participantEmail)) {
                 logWarning("Invalid email format");
@@ -582,19 +571,8 @@
             }
 
             participantName = matcher.group(1).trim();
-<<<<<<< HEAD
-            newNumber = matcher.group(2).trim();
-            newEmail = matcher.group(3).trim();
-            eventName = matcher.group(4).trim();
-
-            if (!isValidPhoneNumber(newNumber)) {
-                logWarning("Invalid phone number format");
-                throw new InvalidCommandException(INVALID_PHONE_NUMBER_MESSAGE);
-            }
-=======
             newEmail = matcher.group(2).trim();
             eventName = matcher.group(3).trim();
->>>>>>> d2a028bb
 
             if (!isValidEmail(newEmail)) {
                 logWarning("Invalid email format");
