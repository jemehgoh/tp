package seedu.manager.parser;

import seedu.manager.command.AddCommand;
import seedu.manager.command.Command;
import seedu.manager.command.ExitCommand;
import seedu.manager.command.FilterCommand;
import seedu.manager.command.ListCommand;
import seedu.manager.command.MarkCommand;
import seedu.manager.command.MarkEventCommand;
import seedu.manager.command.MarkParticipantCommand;
import seedu.manager.command.MenuCommand;
import seedu.manager.command.RemoveCommand;
import seedu.manager.command.SortCommand;
import seedu.manager.command.ViewCommand;
import seedu.manager.enumeration.Priority;
import seedu.manager.command.FindCommand;
import seedu.manager.exception.InvalidCommandException;
import seedu.manager.event.EventList;

import java.time.LocalDateTime;
import java.time.format.DateTimeFormatter;
import java.time.format.DateTimeParseException;
import java.util.Set;
import java.util.logging.Logger;
import java.nio.file.Files;
import java.nio.file.Paths;
import java.io.IOException;

import static java.util.logging.Level.WARNING;

/**
 * Represents the command parser for EventManagerCLI
 */
public class Parser {
    private static final Logger logger = Logger.getLogger(Parser.class.getName());
    private static final String INVALID_COMMAND_MESSAGE = "Invalid command!";
    private static final String INVALID_ADD_MESSAGE = """
            Invalid command!
            Please enter your commands in the following format:
            add -e EVENT -t TIME -v VENUE -u PRIORITY
            add -p PARTICIPANT -e EVENT
            """;
    private static final String INVALID_REMOVE_MESSAGE = """
            Invalid command!
            Please enter your commands in the following format:
            remove -e EVENT
            remove -p PARTICIPANT -e EVENT
            """;
    private static final String INVALID_VIEW_MESSAGE = """
            Invalid command!
            Please enter your commands in the following format:
            view -e EVENT
            """;
    private static final String INVALID_MARK_MESSAGE = """
            Invalid command!
            Please enter your commands in the following format:
            mark -e EVENT -s STATUS
            mark -p PARTICIPANT -e EVENT -s STATUS
            """;
    private static final String INVALID_EVENT_STATUS_MESSAGE = """
            Invalid event status!
            Please set the event status as either "done" or "undone"
            """;
    private static final String INVALID_PARTICIPANT_STATUS_MESSAGE = """
            Invalid participant status!
            Please set the event status as either "present" or "absent"
            """;
    private static final String INVALID_SORT_MESSAGE = """
            Invalid command!
            Please enter your commands in the following format:
            sort -e EVENT -by name/time/priority
            """;
    private static final String INVALID_SORT_KEYWORD_MESSAGE = """
            Invalid sort keyword!
            Please set the sort keyword as either "name"/"time"/"priority"
            """;
    private static final String INVALID_DATE_TIME_MESSAGE = """
            Invalid date-time format!
            Please use the following format for event time:
            YYYY-MM-DD HH:mm
            """;
    private static final String INVALID_PRIORITY_MESSAGE = """
            Invalid priority level status!
            Please use the following format for priority level:
            high/medium/low
            """;
    private static final String INVALID_FILTER_MESSAGE = """
            Invalid command!
            Please enter your commands in the following format:
            filter -e/-t/-u FILTER_DESCRIPTION
            """;
    private static final String INVALID_FILTER_FLAG_MESSAGE = """
            Invalid filter flag!
            Please set the filter flag as either "-e/-t/-u"
            """;
    private static final String INVALID_FIND_MESSAGE = """
            Invalid command!
            Please enter your commands in the following format:
            find -e EVENT -p NAME
            """;
    private static final String INVALID_FIND_FLAG_MESSAGE = """
            Invalid find flag!
            Please set the find flag using "-e" and "-p""
            """;
    private static final String FIND_REGEX = "\\s*(-e|-p)\\s*";

    /**
     * Returns a command based on the given user command string.
     *
     * @param command The given command string from the user.
     * @throws InvalidCommandException if the given command string cannot be parsed to a valid command.
     */
    public Command parseCommand(String command) throws InvalidCommandException {
        String[] commandParts = command.split(" ");
        String commandWord = commandParts[0];

        switch (commandWord) {
        case AddCommand.COMMAND_WORD:
            return parseAddCommand(command, commandParts);
        case RemoveCommand.COMMAND_WORD:
            return parseRemoveCommand(command, commandParts);
        case ListCommand.COMMAND_WORD:
            return new ListCommand();
        case ViewCommand.COMMAND_WORD:
            return parseViewCommand(command, commandParts);
        case MenuCommand.COMMAND_WORD:
            return new MenuCommand();
        case ExitCommand.COMMAND_WORD:
            return new ExitCommand();
        case MarkCommand.COMMAND_WORD:
            return parseMarkCommand(command, commandParts);
        case FindCommand.COMMAND_WORD:
            return parseFindCommand(command, commandParts);
        case SortCommand.COMMAND_WORD:
            return parseSortCommand(command, commandParts);
        case FilterCommand.COMMAND_WORD:
            return parseFilterCommand(command, commandParts);
        default:
            throw new InvalidCommandException(INVALID_COMMAND_MESSAGE);
        }
    }

    /**
     * Parses the input string to create an {@link Command} based on the provided command parts.
     *
     * <p>
     * This method checks the command flag extracted from the command parts. If the command
     * flag is {@code "-e"}, it splits the input string into parts to create an
     * {@link AddCommand} for adding an event. If the command flag is {@code "-p"},
     * it creates an {@link AddCommand} for adding a participant to an event. If neither
     * flag is matched, it throws a {@link InvalidCommandException} with an error message.
     * </p>
     *
     * @param input        the input string containing the command details.
     * @param commandParts an array of strings representing the parsed command parts,
     *                     where the second element is the command flag.
     * @return a {@link Command} object representing the parsed command.
     * @throws InvalidCommandException if the flags are not matched in the command parts.
     */
    public Command parseAddCommand(String input, String[] commandParts) throws InvalidCommandException {
        assert commandParts[0].equalsIgnoreCase(AddCommand.COMMAND_WORD);
        try {
            String commandFlag = commandParts[1];
            String[] inputParts;

            if (commandFlag.equals("-e")) {
                inputParts = input.split("(-e|-t|-v|-u)");
                logger.info("Creating AddCommand for event with details: " +
                        inputParts[1].trim() + ", " + inputParts[2].trim() + ", " + inputParts[3].trim());
                LocalDateTime eventTime = LocalDateTime.parse(inputParts[2].trim(),
                        DateTimeFormatter.ofPattern("yyyy-MM-dd HH:mm"));
                Priority eventPriority = Priority.valueOf(inputParts[4].trim().toUpperCase());
                return new AddCommand(inputParts[1].trim(), eventTime, inputParts[3].trim(), eventPriority);
            } else if (commandFlag.equals("-p")) {
                inputParts = input.split("(-p|-e)");
                logger.info("Creating AddCommand for participant with details: " +
                        inputParts[1].trim() + ", " + inputParts[2].trim());
                return new AddCommand(inputParts[1].trim(), inputParts[2].trim());
            }

            logger.log(WARNING,"Invalid command format");
            throw new InvalidCommandException(INVALID_ADD_MESSAGE);
        } catch (IndexOutOfBoundsException exception) {
            logger.log(WARNING,"Invalid command format");
            throw new InvalidCommandException(INVALID_ADD_MESSAGE);
        } catch (DateTimeParseException exception) {
            logger.log(WARNING,"Invalid date-time format");
            throw new InvalidCommandException(INVALID_DATE_TIME_MESSAGE);
        } catch (IllegalArgumentException exception) {
            logger.log(WARNING,"Invalid priority level status");
            throw new InvalidCommandException(INVALID_PRIORITY_MESSAGE);
        }
    }

    /**
     * Parses the input string to create a {@link Command} based on the provided command parts.
     *
     * <p>
     * This method checks the command flag extracted from the command parts. If the command
     * flag is {@code "-e"}, it splits the input string to create a {@link RemoveCommand}
     * for removing an event. If the command flag is {@code "-p"}, it creates a
     * {@link RemoveCommand} for removing a participant from an event. If neither flag
     * is matched, it throws an {@link InvalidCommandException} with an error message.
     * </p>
     *
     * @param input        the input string containing the command details.
     * @param commandParts an array of strings representing the parsed command parts,
     *                     where the second element is the command flag.
     * @return a {@link Command} object representing the parsed command.
     * @throws InvalidCommandException if the flags are not matched in the command parts.
     */
    private Command parseRemoveCommand(String input, String[] commandParts) throws InvalidCommandException {
        assert commandParts[0].equalsIgnoreCase(RemoveCommand.COMMAND_WORD);
        try {
            String commandFlag = commandParts[1];
            String[] inputParts;

            if (commandFlag.equals("-e")) {
                inputParts = input.split("-e");
                return new RemoveCommand(inputParts[1].trim());
            } else if (commandFlag.equals("-p")) {
                inputParts = input.split("(-p|-e)");
                return new RemoveCommand(inputParts[1].trim(), inputParts[2].trim());
            }

            logger.log(WARNING,"Invalid command format");
            throw new InvalidCommandException(INVALID_REMOVE_MESSAGE);
        } catch (IndexOutOfBoundsException exception) {
            logger.log(WARNING,"Invalid command format");
            throw new InvalidCommandException(INVALID_REMOVE_MESSAGE);
        }
    }

    //@@author glenn-chew
    /**
     * Parses the input string to create a {@link Command} based on the provided command parts.
     *
     * <p>
     * This method checks the command flag extracted from the command parts. If the command
     * flag is {@code "-e"}, it splits the input string to create a {@link ViewCommand}
     * for viewing the participants in the event.
     * Otherwise, it throws an {@link InvalidCommandException} with an error message.
     * </p>
     *
     * @param input        the input string containing the command details.
     * @param commandParts an array of strings representing the parsed command parts,
     *                     where the second element is the command flag.
     * @return a {@link Command} object representing the parsed command.
     * @throws InvalidCommandException if the flag is not matched.
     */
    private Command parseViewCommand(String input, String[] commandParts) throws InvalidCommandException {
        assert commandParts[0].equalsIgnoreCase(ViewCommand.COMMAND_WORD);
        try {
            String commandFlag = commandParts[1];

            if (commandFlag.equals("-e")) {
                String [] inputParts = input.split("-e");
                return new ViewCommand(inputParts[1].trim());
            }

            logger.log(WARNING,"Invalid command format");
            throw new InvalidCommandException(INVALID_VIEW_MESSAGE);
        } catch (IndexOutOfBoundsException exception) {
            logger.log(WARNING,"Invalid command format");
            throw new InvalidCommandException(INVALID_VIEW_MESSAGE);
        }
    }

    //@@author jemehgoh
    /**
     * Parses the input string to create a {@link Command} based on the provided command parts.
     *
     * <p>
     * This method checks the command flag extracted from the command parts. If the command
     * flag is {@code "-e"}, it splits the input string to create a {@link MarkCommand}
     * to mark an event done or undone. Otherwise, it throws an {@link InvalidCommandException}
     * with an error message.
     * </p>
     *
     * @param input        the input string containing the command details.
     * @param commandParts an array of strings representing the parsed command parts,
     *                     where the second element is the command flag.
     * @return a {@link Command} object representing the parsed command.
     * @throws InvalidCommandException if the flag is not matched.
     */
    private Command parseMarkCommand(String input, String[] commandParts) throws InvalidCommandException {
        assert commandParts[0].equalsIgnoreCase(MarkCommand.COMMAND_WORD);
        try {
            String commandFlag = commandParts[1];

            if (commandFlag.equalsIgnoreCase("-e")) {
                String[] inputParts = input.split("-e|-s");
                return getMarkEventCommand(inputParts[1].trim(), inputParts[2].trim());
            } else if (commandFlag.equalsIgnoreCase("-p")) {
                String[] inputParts = input.split("-p|-e|-s");
                return getMarkParticipantCommand(inputParts[1].trim(), inputParts[2].trim(), inputParts[3].trim());
            }

            logger.log(WARNING,"Invalid command format");
            throw new InvalidCommandException(INVALID_MARK_MESSAGE);
        } catch (IndexOutOfBoundsException exception) {
            logger.log(WARNING,"Invalid command format");
            throw new InvalidCommandException(INVALID_MARK_MESSAGE);
        }
    }

    /**
     * Returns a {@link MarkEventCommand} with a given event name and status. If the given status is invalid,
     *     throws an {@link InvalidCommandException}.
     *
     * @param eventName the given event name.
     * @param status the given event status.
     * @return a MarkCommand with a given event name and status
     * @throws InvalidCommandException if the given status is invalid.
     */
    private Command getMarkEventCommand(String eventName, String status) throws InvalidCommandException {
        if (status.equalsIgnoreCase("done")) {
            return new MarkEventCommand(eventName, true);
        } else if (status.equalsIgnoreCase("undone")) {
            return new MarkEventCommand(eventName, false);
        } else {
            logger.log(WARNING,"Invalid status keyword");
            throw new InvalidCommandException(INVALID_EVENT_STATUS_MESSAGE);
        }
    }

    /**
     * Returns a {@link MarkCommand} with a given participant name, event name and status. If the given status is
     *     invalid, throws an {@link InvalidCommandException}.
     *
     * @param participantName the given participant name.
     * @param eventName the given event name.
     * @param status the given event status.
     * @return a MarkCommand with a given event name and status
     * @throws InvalidCommandException if the given status is invalid.
     */
    private Command getMarkParticipantCommand(String participantName, String eventName, String status) {
        if (status.equalsIgnoreCase("present")) {
            return new MarkParticipantCommand(participantName, eventName, true);
        } else if (status.equalsIgnoreCase("absent")) {
            return new MarkParticipantCommand(participantName, eventName, false);
        } else {
            logger.log(WARNING, "Invalid status keyword");
            throw new InvalidCommandException(INVALID_PARTICIPANT_STATUS_MESSAGE);
        }
    }

    //@@author MatchaRRR
    /**
     * Parses the input string to create a {@link Command} based on the provided command parts.
     *
     * <p>
     * This method checks the command flag extracted from the command parts. If the command
     * flag is {@code "-by"}, it splits the input string to create a {@link SortCommand}
     * Otherwise, it throws an {@link InvalidCommandException} with an error message.
     * </p>
     *
     * @param input        the input string containing the command details.
     * @param commandParts an array of strings representing the parsed command parts,
     *                     where the second element is the command flag.
     * @return a {@link Command} object representing the parsed command.
     * @throws InvalidCommandException if the flag is not matched.
     */
    private Command parseSortCommand(String input, String[] commandParts) throws InvalidCommandException{
        assert commandParts[0].equalsIgnoreCase(SortCommand.COMMAND_WORD);
        try {
            String[] inputParts = input.split("-by", 2);
            if (inputParts.length < 2) {
                throw new InvalidCommandException(INVALID_SORT_MESSAGE);
            }

            String keyword = inputParts[1].trim();
            Set<String> validKeywords = Set.of("name", "time", "priority");
            if (validKeywords.contains(keyword.toLowerCase())) {
                return new SortCommand(keyword);
            }
            throw new InvalidCommandException(INVALID_SORT_KEYWORD_MESSAGE);

        } catch (IndexOutOfBoundsException exception) {
            logger.log(WARNING, "Invalid command format");
            throw new InvalidCommandException(INVALID_SORT_MESSAGE);
        }
    }

<<<<<<< HEAD
    //@@author KuanHsienn
    /**
     * Parses a CSV file containing event details and loads the events into the specified EventList.
     *
     * This method reads each line from the specified file, expecting the format to be:
     * <pre>
     * eventName, eventTime, eventVenue
     * </pre>
     * where:
     * - eventName is a String representing the name of the event.
     * - eventTime is a String formatted as "yyyy-MM-dd HH:mm" that will be parsed into a LocalDateTime object.
     * - eventVenue is a String representing the venue of the event.
     *
     * If a line does not contain exactly three parts, it is skipped.
     *
     * @param events The EventList where the parsed events will be added.
     * @param filePath The path to the file containing the event details.
     * @throws IOException If there is an error reading from the file or if the file cannot be found.
     */
    public void parseFile(EventList events, String filePath) throws IOException {
        try {
            DateTimeFormatter formatter = DateTimeFormatter.ofPattern("yyyy-MM-dd HH:mm");
            for (String line : Files.readAllLines(Paths.get(filePath))) {
                String[] parts = line.split(","); // CSV format
                if (parts.length == 3) {
                    String eventName = parts[0].trim();
                    LocalDateTime time = LocalDateTime.parse(parts[1].trim(), formatter);
                    String venue = parts[2].trim();
                    events.addEvent(eventName, time, venue);
                }
            }
        } catch (IOException exception) {
            throw new IOException("Error loading events from file: " + filePath + ".");
=======
    /**
     * Parses the input string and command parts to create a {@code FilterCommand} object.
     * <p>
     * This method verifies that the first part of {@code commandParts} matches the expected filter command
     * and then checks if a valid flag is provided. The filter flag should be one of <code>"-e"</code>,
     * <code>"-t"</code>, or <code>"-u"</code>, representing different filter types.
     * If the flag is valid and additional input is provided, a new {@code FilterCommand} is created.
     * <p>
     * If the input format is incorrect, or an invalid flag is provided,
     * this method throws an {@code InvalidCommandException}.
     *
     * @param input        the full user input string
     * @param commandParts the split parts of the command, with the first element expected to be the filter command word
     * @return a {@code FilterCommand} object initialized with the specified flag and filter criteria
     * @throws InvalidCommandException if the command format is invalid or an invalid flag is provided
     */
    private Command parseFilterCommand(String input, String[] commandParts) throws InvalidCommandException {
        assert commandParts[0].equalsIgnoreCase(FilterCommand.COMMAND_WORD);

        try {
            String[] inputParts = input.split("(-e|-t|-u)");
            if (inputParts.length < 2) {
                throw new InvalidCommandException(INVALID_FILTER_MESSAGE);
            }

            Set<String> validFlags = Set.of("-e", "-t", "-u");
            if (validFlags.contains(commandParts[1].trim().toLowerCase())) {
                return new FilterCommand(commandParts[1].trim().toLowerCase(), inputParts[1].trim());
            }
            throw new InvalidCommandException(INVALID_FILTER_FLAG_MESSAGE);
        } catch (IndexOutOfBoundsException exception) {
            logger.log(WARNING,"Invalid command format");
            throw new InvalidCommandException(INVALID_FILTER_MESSAGE);
        }
    }


    //@author LTK-1606
    /**
     * Parses the input command to create a {@code FindCommand} object.
     * <p>
     * This method checks if the input contains the required flags (-e for event and -p for person).
     * It splits the input into parts based on these flags and validates the resulting segments.
     * If valid, it constructs and returns a new {@code FindCommand} with the specified event name
     * and participant name. If the command format is invalid or the required flags are missing,
     * an {@code InvalidCommandException} is thrown.
     * </p>
     *
     * @param input the full command input string to be parsed
     * @param commandParts the parts of the command, typically split by whitespace
     * @return a {@code FindCommand} object with the parsed event and person names
     * @throws InvalidCommandException if the command is missing required flags or has an invalid format
     */
    private Command parseFindCommand(String input, String[] commandParts) throws InvalidCommandException {
        assert commandParts[0].equalsIgnoreCase(FindCommand.COMMAND_WORD);
        try {
            if (!input.contains("-e") || !input.contains("-p")) {
                throw new InvalidCommandException(INVALID_FIND_FLAG_MESSAGE);
            }

            String[] inputParts = input.split(FIND_REGEX);
            if (inputParts.length < 3 || inputParts[1].isBlank()) {
                throw new InvalidCommandException(INVALID_FIND_MESSAGE);
            }

            return new FindCommand(inputParts[1].trim(), inputParts[2].trim());
        } catch (IndexOutOfBoundsException exception) {
            logger.log(WARNING,"Invalid command format");
            throw new InvalidCommandException(INVALID_FIND_MESSAGE);
>>>>>>> ad044256
        }
    }
}<|MERGE_RESOLUTION|>--- conflicted
+++ resolved
@@ -382,7 +382,6 @@
         }
     }
 
-<<<<<<< HEAD
     //@@author KuanHsienn
     /**
      * Parses a CSV file containing event details and loads the events into the specified EventList.
@@ -416,7 +415,9 @@
             }
         } catch (IOException exception) {
             throw new IOException("Error loading events from file: " + filePath + ".");
-=======
+        }
+    }
+  
     /**
      * Parses the input string and command parts to create a {@code FilterCommand} object.
      * <p>
@@ -486,7 +487,6 @@
         } catch (IndexOutOfBoundsException exception) {
             logger.log(WARNING,"Invalid command format");
             throw new InvalidCommandException(INVALID_FIND_MESSAGE);
->>>>>>> ad044256
         }
     }
 }