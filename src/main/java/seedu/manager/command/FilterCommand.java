package seedu.manager.command;

import seedu.manager.enumeration.Priority;
import seedu.manager.event.EventList;

import java.time.DateTimeException;
import java.time.LocalDate;
import java.time.LocalDateTime;
import java.time.LocalTime;
import java.time.format.DateTimeFormatter;

//@@author LTK-1606
/**
 * Represents a command to filter out events from the event list.
 * The filter command will filter out and display all events with the specified details
 */
public class FilterCommand extends Command {
    public static final String COMMAND_WORD = "filter";

    private static final String FILTER_BY_NAME_MESSAGE = "Events successfully filtered by name!";
    private static final String FILTER_BY_DATE_MESSAGE = "Events successfully filtered by date!";
    private static final String FILTER_BY_TIME_MESSAGE = "Events successfully filtered by time!";
    private static final String FILTER_BY_DATE_TIME_MESSAGE = "Events successfully filtered by date-time!";
    private static final String FILTER_BY_PRIORITY_MESSAGE = "Events successfully filtered by priority!";
<<<<<<< HEAD
    private static final String FILTER_NOT_FOUND = "Filter flag matched no events!";
=======
    private static final String FILTER_RESULT_EMPTY_MESSAGE = "No events found!";
>>>>>>> 14d21329

    private static final String INVALID_DATE_FORMAT_MESSAGE = """
            Invalid date format!
            Please use a valid date in the following format: YYYY-MM-DD
            """;
    private static final String INVALID_TIME_FORMAT_MESSAGE = """
            Invalid time format!
            Please use a valid time in the following format: HH:mm
            """;
    private static final String INVALID_DATE_TIME_FORMAT_MESSAGE = """
            Invalid date-time format!
            Please use a valid date-time in the following format: YYYY-MM-DD HH:mm
            """;
    private static final String INVALID_PRIORITY_FORMAT_MESSAGE = """
            Invalid priority format!
            Please use the following format for priority: high/medium/low
            """;

    protected String flag;
    protected String filterWord;
    private EventList filteredEvents;
    private boolean isValidFields = true;

    /**
     * Constructs a {@code FilterCommand} with the specified flag and filter word.
     *
     * @param flag       the filter flag that determines the type of filtering to be applied.
     * @param filterWord the word to filter by, based on the specified flag.
     */
    public FilterCommand(String flag, String filterWord) {
        super(false);
        this.flag = flag;
        this.filterWord = filterWord;
    }

    /**
     * Executes a filter command by filtering events in different ways,
     * depending on the flag.
     */
    @Override
    public void execute() {
        StringBuilder outputMessage = new StringBuilder();
        filteredEvents = new EventList();

        switch (flag) {
        case "-e":
            outputMessage.append(filterEventsByName());
            break;
        case "-d":
            outputMessage.append(filterEventsByDate());
            break;
        case "-t":
            outputMessage.append(filterEventsByTime());
            break;
        case "-x":
            outputMessage.append(filterEventsByDateTime());
            break;
        case "-u":
            outputMessage.append(filterEventsByPriority());
            break;
        default:
            break;
        }

        if (isValidFields && filteredEvents.getListSize() == 0) {
            outputMessage.setLength(0);
            outputMessage.append(FILTER_NOT_FOUND);
        } else {
            for (int i = 0; i < filteredEvents.getListSize(); i++) {
                outputMessage.append(String.format("%d. %s\n", i + 1, filteredEvents.getEvent(i).toString()));
            }
        }
        this.message = outputMessage.toString();
    }

    /**
     * Filters the even list by name and updates {@code filteredEvents} with the filtered list.
     *
     * @return successful message for filter by name.
     */
    private String filterEventsByName() {
        String lowerCaseKeyword = filterWord.toLowerCase();
        filteredEvents = eventList.filterByName(lowerCaseKeyword);
        if (filteredEvents.getListSize() == 0) {
            return FILTER_RESULT_EMPTY_MESSAGE;
        }
        return FILTER_BY_NAME_MESSAGE + "\n";
    }

    /**
     * Filters the even list by date and updates {@code filteredEvents} with the filtered list.
     *
     * @return successful message for filter by date or an error message if date is invalid.
     */
    private String filterEventsByDate() {
        try {
            LocalDate eventDate = LocalDate.parse(filterWord,
                    DateTimeFormatter.ofPattern("yyyy-MM-dd"));
            filteredEvents = eventList.filterByDate(eventDate);
            if (filteredEvents.getListSize() == 0) {
                return FILTER_RESULT_EMPTY_MESSAGE;
            }
            return FILTER_BY_DATE_MESSAGE + "\n";
        } catch (DateTimeException exception) {
            isValidFields = false;
            return INVALID_DATE_FORMAT_MESSAGE;
        }
    }

    /**
     * Filters the even list by time and updates {@code filteredEvents} with the filtered list.
     *
     * @return successful message for filter by time or an error message if time is invalid.
     */
    private String filterEventsByTime() {
        try {
            LocalTime eventTime = LocalTime.parse(filterWord,
                    DateTimeFormatter.ofPattern("HH:mm"));
            filteredEvents = eventList.filterByTime(eventTime);
            if (filteredEvents.getListSize() == 0) {
                return FILTER_RESULT_EMPTY_MESSAGE;
            }
            return FILTER_BY_TIME_MESSAGE + "\n";
        } catch (DateTimeException exception) {
            isValidFields = false;
            return INVALID_TIME_FORMAT_MESSAGE;
        }
    }

    /**
     * Filters the even list by date-time and updates {@code filteredEvents} with the filtered list.
     *
     * @return successful message for filter by date-time or an error message if date is invalid.
     */
    private String filterEventsByDateTime() {
        try {
            LocalDateTime eventDateTime = LocalDateTime.parse(filterWord,
                    DateTimeFormatter.ofPattern("yyyy-MM-dd HH:mm"));
            filteredEvents = eventList.filterByDateTime(eventDateTime);
            if (filteredEvents.getListSize() == 0) {
                return FILTER_RESULT_EMPTY_MESSAGE;
            }
            return FILTER_BY_DATE_TIME_MESSAGE + "\n";
        } catch (DateTimeException exception) {
            isValidFields = false;
            return INVALID_DATE_TIME_FORMAT_MESSAGE;
        }
    }

    /**
     * Filters the even list by priority and updates {@code filteredEvents} with the filtered list.
     *
     * @return successful message for filter by priority
     */
    private String filterEventsByPriority() {
        try {
            Priority priority = Priority.valueOf(filterWord.trim().toUpperCase());
            filteredEvents = eventList.filterByPriority(priority);
            if (filteredEvents.getListSize() == 0) {
                return FILTER_RESULT_EMPTY_MESSAGE;
            }
            return FILTER_BY_PRIORITY_MESSAGE + "\n";
        } catch(IllegalArgumentException exception) {
            isValidFields = false;
            return INVALID_PRIORITY_FORMAT_MESSAGE;
        }
    }
}<|MERGE_RESOLUTION|>--- conflicted
+++ resolved
@@ -22,11 +22,8 @@
     private static final String FILTER_BY_TIME_MESSAGE = "Events successfully filtered by time!";
     private static final String FILTER_BY_DATE_TIME_MESSAGE = "Events successfully filtered by date-time!";
     private static final String FILTER_BY_PRIORITY_MESSAGE = "Events successfully filtered by priority!";
-<<<<<<< HEAD
     private static final String FILTER_NOT_FOUND = "Filter flag matched no events!";
-=======
     private static final String FILTER_RESULT_EMPTY_MESSAGE = "No events found!";
->>>>>>> 14d21329
 
     private static final String INVALID_DATE_FORMAT_MESSAGE = """
             Invalid date format!
