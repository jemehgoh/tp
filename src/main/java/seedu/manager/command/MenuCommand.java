package seedu.manager.command;

//@@author glenn-chew
/**
 * Represents an executable menu command
 */
public class MenuCommand extends Command {
    public static final String COMMAND_WORD = "menu";
    private static final String MENU_MESSAGE = """
            Here are the possible commands:
           
            add -e EVENT -t TIME -v VENUE -u PRIORITY: Add an event to the event list.
            list: List events.
            remove -e EVENT: Remove an event from the event list.
            add -p PARTICIPANT -e EVENT: Add a participant to an event.
            view -e EVENT: View the list of participants of an event.
            remove -p PARTICIPANT -e EVENT: Remove a participant from an event.
            mark -e EVENT -s STATUS: Mark an event as done or not done.
            mark -p PARTICIPANT -e EVENT -s STATUS: Mark a participant as present or absent.
            sort -by KEYWORD: Sorts events by name/time/priority.
<<<<<<< HEAD
            filter -e/-t/-u FILTER_DESCRIPTION: Filters events by name/time/priority.""";
=======
            find -e EVENT -p NAME: Finds all participants with specified name in an event.""";
>>>>>>> f7d0c364

    /**
     * Constructs a new MenuCommand
     */
    public MenuCommand() {
        super(false);
    }

    /**
     * Executes the menu command
     */
    @Override
    public void execute() {
        this.message = MENU_MESSAGE;
    }
}<|MERGE_RESOLUTION|>--- conflicted
+++ resolved
@@ -18,11 +18,8 @@
             mark -e EVENT -s STATUS: Mark an event as done or not done.
             mark -p PARTICIPANT -e EVENT -s STATUS: Mark a participant as present or absent.
             sort -by KEYWORD: Sorts events by name/time/priority.
-<<<<<<< HEAD
             filter -e/-t/-u FILTER_DESCRIPTION: Filters events by name/time/priority.""";
-=======
             find -e EVENT -p NAME: Finds all participants with specified name in an event.""";
->>>>>>> f7d0c364
 
     /**
      * Constructs a new MenuCommand
