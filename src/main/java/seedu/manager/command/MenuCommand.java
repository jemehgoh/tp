package seedu.manager.command;

//@@author glenn-chew
/**
 * Represents an executable menu command
 */
public class MenuCommand extends Command {
    public static final String COMMAND_WORD = "menu";
    private static final String MENU_MESSAGE = """
            Here are the possible commands:
           
            add -e EVENT -t TIME -v VENUE -u PRIORITY: Add an event to the event list.
            list: List events.
            remove -e EVENT: Remove an event from the event list.
            add -p PARTICIPANT -n NUMBER -email EMAIL -e EVENT: Add a participant to an event.
            view -e EVENT: View the list of participants of an event.
            remove -p PARTICIPANT -e EVENT: Remove a participant from an event.
            mark -e EVENT -s STATUS: Mark an event as done or not done.
            mark -p PARTICIPANT -e EVENT -s STATUS: Mark a participant as present or absent.
            sort -by KEYWORD: Sorts events by name/time/priority.
<<<<<<< HEAD
            exit: Exit program""";
=======
            filter -e/-t/-u FILTER_DESCRIPTION: Filters events by name/time/priority.
            find -e EVENT -p NAME: Finds all participants with specified name in an event.""";
>>>>>>> ad044256

    /**
     * Constructs a new MenuCommand
     */
    public MenuCommand() {
        super(false);
    }

    /**
     * Executes the menu command
     */
    @Override
    public void execute() {
        this.message = MENU_MESSAGE;
    }
}<|MERGE_RESOLUTION|>--- conflicted
+++ resolved
@@ -18,12 +18,9 @@
             mark -e EVENT -s STATUS: Mark an event as done or not done.
             mark -p PARTICIPANT -e EVENT -s STATUS: Mark a participant as present or absent.
             sort -by KEYWORD: Sorts events by name/time/priority.
-<<<<<<< HEAD
+            filter -e/-t/-u FILTER_DESCRIPTION: Filters events by name/time/priority.
+            find -e EVENT -p NAME: Finds all participants with specified name in an event.
             exit: Exit program""";
-=======
-            filter -e/-t/-u FILTER_DESCRIPTION: Filters events by name/time/priority.
-            find -e EVENT -p NAME: Finds all participants with specified name in an event.""";
->>>>>>> ad044256
 
     /**
      * Constructs a new MenuCommand
