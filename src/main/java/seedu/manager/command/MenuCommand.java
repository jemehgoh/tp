--- conflicted
+++ resolved
@@ -16,12 +16,9 @@
             view -e EVENT: View the list of participants of an event.
             remove -p PARTICIPANT -e EVENT: Remove a participant from an event.
             mark -e EVENT -s STATUS: Mark an event as done or not done.
-<<<<<<< HEAD
-            mark -p PARTICIPANT -e EVENT -s STATUS: Mark a participant as present or absent.""";
+            mark -p PARTICIPANT -e EVENT -s STATUS: Mark a participant as present or absent.
+            sort -by KEYWORD: Sorts events by name/time/priority.""";
 
-=======
-            sort -by KEYWORD: Sorts events by name/time/priority.""";
->>>>>>> cd854cda
     /**
      * Constructs a new MenuCommand
      */
