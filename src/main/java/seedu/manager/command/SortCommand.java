--- conflicted
+++ resolved
@@ -12,10 +12,6 @@
     private static final String SORT_BY_NAME_MESSAGE = "Events successfully sorted by name!";
     private static final String SORT_BY_TIME_MESSAGE = "Events successfully sorted by time!";
     private static final String SORT_BY_PRIORITY_MESSAGE = "Events successfully sorted by priority level!";
-<<<<<<< HEAD
-
-=======
->>>>>>> 0b70eba2
 
     protected String keyword;
 
