package seedu.manager.event;

import seedu.manager.item.Participant;

import java.time.LocalDateTime;
import java.time.format.DateTimeFormatter;
import java.util.ArrayList;
import java.util.Optional;

//@@author MatchaRRR
/**
 * The Event class represents an event with a name, time, and venue.
 * It provides methods to access and modify the time and venue of the event.
 */
public class Event {
    protected ArrayList<Participant> participantList;
    private final String eventName;
    private LocalDateTime eventTime;
    private String eventVenue;
    private boolean isDone;

    /**
     * Constructs an Event with the specified name.
     *
     * @param eventName the name of the event
     */
    public Event(String eventName) {
        this.eventName = eventName;
        this.participantList = new ArrayList<>();
    }

    /**
     * Constructs an Event with the specified name, time, and venue.
     *
     * @param eventName  the name of the event
     * @param eventTime  the time duration of the event
     * @param eventVenue the venue of the event
     */
    public Event(String eventName, LocalDateTime eventTime, String eventVenue) {
        this.eventName = eventName;
        this.eventTime = eventTime;
        this.eventVenue = eventVenue;
        this.participantList = new ArrayList<>();
        this.isDone = false;
    }

    //@@author LTK-1606
    /**
     * Adds a participant to the participant list for the event.
     *
     * @param participantName the name of the participant to be added to the list.
     */
    public void addParticipant(String participantName) {
        Participant participant = new Participant(participantName);
        this.participantList.add(participant);
    }

    /**
     * Removes a participant from the participant list.
     *
     * <p>
     * This method attempts to remove the specified participant from the list of
     * participants associated with the event. It returns {@code true} if the
     * participant was successfully removed, and {@code false} if the participant
     * was not found in the list.
     * </p>
     *
     * @param participantName the name of the participant to be removed from the list.
     * @return {@code true} if the participant was successfully removed;
     *         {@code false} if the participant was not found in the list.
     */
    public boolean removeParticipant(String participantName) {
        return this.participantList.removeIf((participant) ->
                (participant.getName().equalsIgnoreCase(participantName)));
    }

    /**
     * Retrieves the number of participants in the participant list.
     *
     * @return the count of participants currently in the list.
     */
    public int getParticipantCount() {
        return this.participantList.size();
    }

    //@@author jemehgoh
    /**
     * Returns the participant in the participant list with the given name.
     * If the participant is not in the participant list, returns null.
     *
     * @param participantName the name of the participant.
     * @return the participant in the participant list with participantName, or null if
     *     no such participant exists.
     */
    private Optional<Participant> getParticipantByName(String participantName) {
        for (Participant participant : this.participantList) {
            if (participant.getName().equalsIgnoreCase(participantName)) {
                return Optional.of(participant);
            }
        }

        return Optional.empty();
    }

    //@@author MatchaRRR
    /**
     * @return the event name
     */
    public String getEventName() {
        return eventName;
    }

    /**
     * @return the event time
     */
    public LocalDateTime getEventTime() {
        return eventTime;
    }

    /**
     * @return the event venue
     */
    public String getEventVenue() {
        return eventVenue;
    }

    public ArrayList<Participant> getParticipantList() {
        return participantList;
    }

    /**
     * @return true if the event is marked done, false otherwise
     */
    public boolean isDone() {
        return isDone;
    }

    /**
     * Sets a new time for the event.
     *
     * @param eventTime the new event time
     */
    public void setEventTime(LocalDateTime eventTime) {
        this.eventTime = eventTime;
    }

    /**
     * Sets a new venue for the event.
     *
     * @param eventVenue the new event venue
     */
    public void setEventVenue(String eventVenue) {
        this.eventVenue = eventVenue;
    }

    //@@author jemehgoh
    /**
     * Sets if the event is done or not done
     *
     * @param isDone if the event is done
     */
    public void setDone(boolean isDone) {
        this.isDone = isDone;
    }

    /**
     * @return 'Y' if event is marked done, 'N' otherwise
     */
    public char markIfDone() {
        return (this.isDone) ? 'Y' : 'N';
    }

    /**
<<<<<<< HEAD
     * Formats eventTime to a string in "yyyy-MM-dd HH:mm" format
     *
     * @return eventTime as a formated {@link String} object.
     */
    public String formatEventTime() {
        DateTimeFormatter formatter = DateTimeFormatter.ofPattern("yyyy-MM-dd HH:mm");
        return formatter.format(eventTime);
    }

=======
     * Returns true if the participant with the given name can be marked present or absent.
     * Returns false otherwise.
     *
     * @param participantName the name of the participant.
     * @param isPresent true if the participant is to be marked present, false if he is to be marked absent.
     * @return {@code true} if the participant with participantName has been marked present or absent,
     *     {@code false} otherwise.
     */
    public boolean markParticipant(String participantName, boolean isPresent) {
        Optional<Participant> participant = getParticipantByName(participantName);

        if (participant.isEmpty()) {
            return false;
        }

        participant.get().setPresent(isPresent);
        return true;
    }

    //@@author MatchaRRR
>>>>>>> 57e0b0de
    /**
     * Returns a string representation of the event, indicating its name, time and venue.
     *
     * @return A string that shows the event's name, time and venue.
     */
    @Override
    public String toString(){
        String eventTimeString = formatEventTime();
        return String.format("Event name: %s / Event time: %s / Event venue: %s / Done: %c",
                eventName, eventTimeString, eventVenue, markIfDone());
    }
}<|MERGE_RESOLUTION|>--- conflicted
+++ resolved
@@ -171,17 +171,6 @@
     }
 
     /**
-<<<<<<< HEAD
-     * Formats eventTime to a string in "yyyy-MM-dd HH:mm" format
-     *
-     * @return eventTime as a formated {@link String} object.
-     */
-    public String formatEventTime() {
-        DateTimeFormatter formatter = DateTimeFormatter.ofPattern("yyyy-MM-dd HH:mm");
-        return formatter.format(eventTime);
-    }
-
-=======
      * Returns true if the participant with the given name can be marked present or absent.
      * Returns false otherwise.
      *
@@ -201,8 +190,18 @@
         return true;
     }
 
+    //@@author glenn-chew
+    /**
+     * Formats eventTime to a string in "yyyy-MM-dd HH:mm" format
+     *
+     * @return eventTime as a formated {@link String} object.
+     */
+    public String formatEventTime() {
+        DateTimeFormatter formatter = DateTimeFormatter.ofPattern("yyyy-MM-dd HH:mm");
+        return formatter.format(eventTime);
+    }
+
     //@@author MatchaRRR
->>>>>>> 57e0b0de
     /**
      * Returns a string representation of the event, indicating its name, time and venue.
      *
