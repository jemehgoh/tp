package seedu.manager.event;

import java.util.ArrayList;


/**
 * The EventList class manages a list of Event objects.
 * It provides methods to manage an event list.
 */
public class EventList  {
    private final ArrayList<Event> eventList;

    /**
     * Constructor that initializes EventList with a given list of event.
     *
     * @param eventList The initial list of tasks.
     */
    public EventList(ArrayList<Event> eventList) {
        this.eventList = eventList;
    }

    /**
     * Default constructor that initializes an empty event list.
     */
    public EventList(){
        eventList = new ArrayList<>();
    }

    /**
     * @return The size of the event list.
     */
    public int getListSize() {
        return eventList.size();
    }

<<<<<<< HEAD

=======
>>>>>>> 8938985c
    /**
     * Adds a new event to the event list.
     *
     * <p>
     * This method creates a new {@link Event} object with the specified event name,
     * time, and venue, and adds it to the event list.
     * </p>
     *
     * @param eventName the name of the event to be added.
     * @param time      the time of the event.
     * @param venue     the venue where the event will take place.
     */
    public void addEvent(String eventName, String time, String venue) {
        Event newEvent = new Event(eventName, time, venue);
        eventList.add(newEvent);
    }

    /**
     * @param index The index of event in the list (0 based indexing)
     * @return The specific event in the event list.
     */
    public Event getEvent(int index) {
        return eventList.get(index);
    }

    /**
     * Removes an event from the event list by its name.
     *
     * @param eventName the name of the event to be removed.
     * @return {@code true} if the event was successfully removed;
     *         {@code false} if no event with the specified name was found.
     */
    public boolean removeEvent(String eventName) {
        for (Event event : eventList) {
            if (event.getEventName().equals(eventName)) {
                eventList.remove(event);
                return true; // Event found and removed
            }
        }
        return false; // Event not found
    }

    /**
     * Adds a participant to an existing event.
     *
     * @param participantName the name of the participant to be added.
     * @param eventName the name of the event to which the participant will be added.
     */
    public void addParticipantToEvent(String participantName, String eventName) {
        for (Event event : eventList) {
            if (event.getEventName().equals(eventName)) {
                event.addParticipant(participantName);
                return;
            }
        }
    }

    /**
     * Removes a participant from a specified event.
     *
     * <p>
     * This method searches for the event with the given name in the event list and
     * attempts to remove the specified participant from that event. If the event is
     * found and the participant is successfully removed, it returns {@code true}.
     * If the event does not exist or the participant is not found, it returns
     * {@code false}.
     * </p>
     *
     * @param participantName the name of the participant to be removed from the event.
     * @param eventName      the name of the event from which the participant will be removed.
     * @return {@code true} if the participant was successfully removed;
     *         {@code false} if the event does not exist or the participant was not found.
     */
    public boolean removeParticipantFromEvent(String participantName, String eventName) {
        for (Event event : eventList) {
            if (event.getEventName().equals(eventName)) {
                return event.removeParticipant(participantName);
            }
        }
        return false;
    }
}<|MERGE_RESOLUTION|>--- conflicted
+++ resolved
@@ -33,10 +33,6 @@
         return eventList.size();
     }
 
-<<<<<<< HEAD
-
-=======
->>>>>>> 8938985c
     /**
      * Adds a new event to the event list.
      *
