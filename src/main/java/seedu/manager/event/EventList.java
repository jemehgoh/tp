--- conflicted
+++ resolved
@@ -27,16 +27,6 @@
     }
 
     /**
-     * @return The list of events.
-     */
-    public ArrayList<Event> getList() {
-        for (Event event : eventList) {
-            System.out.println(event.getEventName());
-        }
-        return eventList;
-    }
-
-    /**
      * @return The size of the event list.
      */
     public int getListSize() {
@@ -56,11 +46,6 @@
         eventList.add(newEvent);
     }
 
-<<<<<<< HEAD
-    public void addEvent(Event event) {
-        eventList.add(event);
-    }
-    
     /**
      * @param index The index of event in the list (0 based indexing)
      * @return The specific event in the event list.
@@ -69,7 +54,6 @@
         return eventList.get(index);
     }
 
-=======
     public boolean removeEvent(String eventName) {
         for (Event event : eventList) {
             if (event.getEventName().equals(eventName)) { // Assuming Event has a getName() method
@@ -79,5 +63,4 @@
         }
         return false; // Event not found
     }
->>>>>>> 20c23568
 }