package seedu.manager.event;

import seedu.manager.enumeration.Priority;
import seedu.manager.exception.DuplicateDataException;

import java.time.LocalDateTime;
import java.util.ArrayList;
import java.util.Comparator;
import java.util.Optional;

/**
 * The EventList class manages a list of Event objects.
 * It provides methods to manage an event list.
 */
public class EventList  {
    private static final String DUPLICATE_EVENT_MESSAGE = "Duplicate event!";

    private final ArrayList<Event> eventList;

    /**
     * Default constructor that initializes an empty event list.
     */
    public EventList(){
        eventList = new ArrayList<>();
    }

    /**
     * Constructor that initializes EventList with a given list of event.
     *
     * @param otherEventList The initial list of tasks.
     */
    public EventList(EventList otherEventList) {
        this.eventList = new ArrayList<>(otherEventList.eventList);
    }

    /**
     * @return The size of the event list.
     */
    public int getListSize() {
        return eventList.size();
    }

    /**
     * @return The event list
     */
    public ArrayList<Event> getList() {
        return this.eventList;
    }

    /**
     * Adds a new event to the event list.
     *
     * <p>
     * This method creates a new {@link Event} object with the specified event name,
     * time, and venue, and adds it to the event list.
     * </p>
     *
     * @param eventName the name of the event to be added.
     * @param time      the time of the event.
     * @param venue     the venue where the event will take place.
     * @param priority the priority level of the event
     * @throws DuplicateDataException if an event with eventName is present in the event list.
     */
    public void addEvent(String eventName, LocalDateTime time,
            String venue, Priority priority) throws DuplicateDataException {
        addEvent(eventName, time, venue, priority, false);
    }

    /**
     * Adds a new {@code Event} with the given parameters and adds it to the event list.
     *
     * @param eventName the name of the event to be added.
     * @param time the time of the event.
     * @param venue the venue where the event will take place.
     * @param priority the priority level of the event.
     * @param isDone {@code true} if the event is marked done, {@code false otherwise}.
     * @throws DuplicateDataException if an event with eventName is present in the event list.
     */
    public void addEvent(String eventName, LocalDateTime time, String venue,
            Priority priority, boolean isDone) throws DuplicateDataException {
        if (getEventByName(eventName).isPresent()) {
            throw new DuplicateDataException(DUPLICATE_EVENT_MESSAGE);
        }
        Event newEvent = new Event(eventName, time, venue, priority, isDone);
        eventList.add(newEvent);
    }

    /**
     * Adds an event to the event list.
     *
     * @param event the event to be added to the list
     */
    public void addEvent(Event event) {
        eventList.add(event);
    }

    /**
     * @param index The index of event in the list (0 based indexing)
     * @return The specific event in the event list.
     */
    public Event getEvent(int index) {
        return eventList.get(index);
    }

    //@@author jemehgoh
    /**
     * Returns an event in the event list with a specified name.
     * Returns null if the event is not found.
     *
     * @param eventName The specified name
     * @return the event with a specified name, or null if the event is not found
     */
    public Optional<Event> getEventByName(String eventName) {
        for (Event event : eventList) {
            if (event.getEventName().equals(eventName)) {
                return Optional.of(event);
            }
        }
        return Optional.empty();
    }

    //@@author KuanHsienn
    /**
     * Removes an event from the event list by its name.
     *
     * @param eventName the name of the event to be removed.
     * @return {@code true} if the event was successfully removed;
     *         {@code false} if no event with the specified name was found.
     */
    public boolean removeEvent(String eventName) {
        for (Event event : eventList) {
            if (event.getEventName().equals(eventName)) {
                eventList.remove(event);
                return true;
            }
        }
        return false;
    }

    //@@author LTK-1606
    /**
     * Returns true if a participant can be added to a specified event,
     * returns false otherwise.
     *
     * @param name the name of the participant to be added.
     * @param number the contact number of the participant
     * @param email the email address of the participant
     * @param eventName the name of the event to which the participant will be added.
     * @return {@code true} if the participant can be added to the event, {@code false} otherwise.
     */
    public boolean addParticipantToEvent(String name, String number, String email, String eventName) {
        return addParticipantToEvent(name, number, email, false, eventName);
    }

    /**
     * Returns true if a participant can be added to a specified event,
     * returns false otherwise.
     *
     * @param name the name of the participant to be added.
     * @param number the contact number of the participant.
     * @param email the email address of the participant.
     * @param isPresent {@code true} if the participant is to be marked present, {@code false} otherwise.
     * @param eventName the name of the event to which the participant will be added.
     * @return {@code true} if the participant can be added to the event, {@code false} otherwise.
     */
    public boolean addParticipantToEvent(String name, String number, String email, boolean isPresent,
            String eventName) {
        for (Event event : eventList) {
            if (event.getEventName().equals(eventName)) {
                event.addParticipant(name, number, email, isPresent);
                return true;
            }
        }
        return false;
    }

    /**
     * Removes a participant from a specified event.
     *
     * <p>
     * This method searches for the event with the given name in the event list and
     * attempts to remove the specified participant from that event. If the event is
     * found and the participant is successfully removed, it returns {@code true}.
     * If the event does not exist or the participant is not found, it returns
     * {@code false}.
     * </p>
     *
     * @param participantName the name of the participant to be removed from the event.
     * @param eventName      the name of the event from which the participant will be removed.
     * @return {@code true} if the participant was successfully removed;
     *         {@code false} if the event does not exist or the participant was not found.
     */
    public boolean removeParticipantFromEvent(String participantName, String eventName) {
        for (Event event : eventList) {
            if (event.getEventName().equals(eventName)) {
                return event.removeParticipant(participantName);
            }
        }
        return false;
    }

    //@@author KuanHsienn
    /**
     * Edits the details of a participant in a specified event.
     *
     * <p>
     * This method searches for the event with the given name in the event list and
     * attempts to update the specified participant's phone number and email. If the event
     * is found and the participant is successfully updated, it returns {@code true}.
     * If the event does not exist or the participant is not found, it returns
     * {@code false}.
     * </p>
     *
     * @param participantName the name of the participant to be edited.
     * @param number         the new contact number of the participant.
     * @param email          the new email address of the participant.
     * @param eventName      the name of the event associated with the participant.
     * @return {@code true} if the participant was successfully edited;
     *         {@code false} if the event does not exist or the participant was not found.
     */
    public boolean editParticipant(String participantName, String number, String email, String eventName) {
        for (Event event : eventList) {
            if (event.getEventName().equals(eventName)) {
                return event.updateParticipant(participantName, number, email);
            }
        }
        return false;
    }

    //@@author MatchaRRR
    /**
     * Edits the details of an event in a specified event.
     *
     * <p>
     * This method searches for the event with the given name in the event list and update the event's information.
     * If the event is found and the participant is successfully updated, it returns {@code true}.
     * If the event does not exist, it returns {@code false}.
     * </p>
     *
     * @param eventName The name of the event to be edited.
     * @param eventNewName The new name of the event.
     * @param eventTime The new time of the event.
     * @param eventVenue The new venue of the event.
     * @param eventPriority The new priority of the event.
     * @return {@code true} if the event was successfully edited;
     *         {@code false} if the event does not exist.
     */
    public boolean editEvent(String eventName, String eventNewName, LocalDateTime eventTime, String eventVenue,
                             Priority eventPriority) {
        for (Event event : eventList) {
            if (event.getEventName().equals(eventName)) {
                event.updateEvent(eventNewName, eventTime, eventVenue, eventPriority);
                return true;
            }
        }
        return false;
    }

<<<<<<< HEAD
    //@@author jemehgoh
=======
    //@@author MatchaRRR
    /**
     * Edits the details of an event in a specified event.
     *
     * <p>
     * This method searches for the event with the given name in the event list and update the event's information.
     * If the event is found and the participant is successfully updated, it returns {@code true}.
     * If the event does not exist, it returns {@code false}.
     * </p>
     *
     * @param itemName The name of original item.
     * @param itemNewName The name of the new item.
     * @return {@code true} if the item was successfully edited;
     *         {@code false} if the item does not exist.
     */
    public boolean editItem(String itemName, String itemNewName, String eventName) {
        for (Event event : eventList) {
            if (event.getEventName().equals(eventName)) {
                return event.updateItem(itemName, itemNewName);
            }
        }
        return false;
    }



>>>>>>> 253f9685
    /**
     * Returns true if an item with a given name is successfully added to a given event, returns false otherwise.
     *
     * @param itemName the name of the item to be added.
     * @param eventName the name of the event the item is to be added to.
     * @return {@code true} if the item is successfully added to the event, {@code false} otherwise.
     */
    public boolean addItemToEvent(String itemName, String eventName) {
        return addItemToEvent(itemName, false, eventName);
    }

    /**
     * Returns true if an item with a given name is successfully added to a given event, returns false otherwise.
     *
     * @param itemName the name of the item to be added.
     * @param eventName the name of the event the item is to be added to.
     * @return {@code true} if the item is successfully added to the event, {@code false} otherwise.
     */
    public boolean addItemToEvent(String itemName, boolean isPresent, String eventName) {
        assert itemName != null : "Item name should not be null";
        Optional<Event> event = getEventByName(eventName);
        if (event.isPresent()) {
            event.get().addItem(itemName, isPresent);
        }
        return event.isPresent();
    }

    /**
     * Returns true if an item with a given name is successfully removed from an event, returns false otherwise.
     *
     * @param itemName the name of the item to be removed.
     * @param eventName the name of the event the item is to be removed from.
     * @return {@code true} if the item is successfully removed from the vent, {@code false} otherwise.
     */
    public boolean removeItemFromEvent(String itemName, String eventName) {
        assert itemName != null : "Item name should not be null";
        Optional<Event> event = getEventByName(eventName);
        if (event.isPresent()) {
            return event.get().removeItem(itemName);
        }
        return false;
    }

    //@@author LTK-1606
    /**
     * Sort the event list by name, alphabetically.
     */
    public void sortByName(){
        eventList.sort(Comparator.comparing(Event::getEventName));
    }

    /**
     *  Sort the event list by time in chronological order.
     */
    public void sortByTime() {
        eventList.sort(Comparator.comparing(Event::getEventTime));
    }

    /**
     *  Sort the event list by priority level from highest to lowest priority.
     */
    public void sortByPriority() {
        eventList.sort(Comparator.comparing(Event::getEventPriority));
    }
  
    /**
     * Filters events in the event list by the specified priority level.
     *
     * @param priority the priority level to filter events by
     * @return an {@code EventList} containing only events with the specified priority
     */
    public EventList filterByPriority(Priority priority) {
        EventList filteredList = new EventList();

        for (Event event : eventList) {
            if (event.getEventPriority() == priority) {
                filteredList.addEvent(event);
            }
        }

        return filteredList;
    }
}<|MERGE_RESOLUTION|>--- conflicted
+++ resolved
@@ -256,9 +256,6 @@
         return false;
     }
 
-<<<<<<< HEAD
-    //@@author jemehgoh
-=======
     //@@author MatchaRRR
     /**
      * Edits the details of an event in a specified event.
@@ -285,7 +282,7 @@
 
 
 
->>>>>>> 253f9685
+    //@@author jemehgoh
     /**
      * Returns true if an item with a given name is successfully added to a given event, returns false otherwise.
      *
