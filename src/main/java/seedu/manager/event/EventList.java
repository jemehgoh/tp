package seedu.manager.event;

<<<<<<< HEAD
import seedu.manager.enumeration.Priority;
=======
import seedu.manager.exception.DuplicateDataException;
>>>>>>> ae0e0281

import java.time.LocalDateTime;
import java.util.ArrayList;
import java.util.Comparator;
import java.util.Optional;


/**
 * The EventList class manages a list of Event objects.
 * It provides methods to manage an event list.
 */
public class EventList  {
    private static final String DUPLICATE_EVENT_MESSAGE = "Duplicate event!";

    private final ArrayList<Event> eventList;

    /**
     * Default constructor that initializes an empty event list.
     */
    public EventList(){
        eventList = new ArrayList<>();
    }

    /**
     * Constructor that initializes EventList with a given list of event.
     *
     * @param otherEventList The initial list of tasks.
     */
    public EventList(EventList otherEventList) {
        this.eventList = new ArrayList<>(otherEventList.eventList);
    }

    /**
     * @return The size of the event list.
     */
    public int getListSize() {
        return eventList.size();
    }

    /**
     * @return The event list
     */
    public ArrayList<Event> getList() {
        return this.eventList;
    }

    /**
     * Adds a new event to the event list.
     *
     * <p>
     * This method creates a new {@link Event} object with the specified event name,
     * time, and venue, and adds it to the event list.
     * </p>
     *
     * @param eventName the name of the event to be added.
     * @param time      the time of the event.
     * @param venue     the venue where the event will take place.
<<<<<<< HEAD
     * @param priority the priority level of the event
     */
    public void addEvent(String eventName, LocalDateTime time, String venue, Priority priority) {
        Event newEvent = new Event(eventName, time, venue, priority);
=======
     * @throws DuplicateDataException if an event with eventName is present in the event list.
     */
    public void addEvent(String eventName, LocalDateTime time, String venue) throws DuplicateDataException {
        if (getEventByName(eventName).isPresent()) {
            throw new DuplicateDataException(DUPLICATE_EVENT_MESSAGE);
        }
        Event newEvent = new Event(eventName, time, venue);
>>>>>>> ae0e0281
        eventList.add(newEvent);
    }

    /**
     * @param index The index of event in the list (0 based indexing)
     * @return The specific event in the event list.
     */
    public Event getEvent(int index) {
        return eventList.get(index);
    }

    //@@author jemehgoh
    /**
     * Returns an event in the event list with a specified name.
     * Returns null if the event is not found.
     *
     * @param eventName The specified name
     * @return the event with a specified name, or null if the event is not found
     */
    public Optional<Event> getEventByName(String eventName) {
        for (Event event : eventList) {
            if (event.getEventName().equals(eventName)) {
                return Optional.of(event);
            }
        }
        return Optional.empty();
    }

    //@@author KuanHsienn
    /**
     * Removes an event from the event list by its name.
     *
     * @param eventName the name of the event to be removed.
     * @return {@code true} if the event was successfully removed;
     *         {@code false} if no event with the specified name was found.
     */
    public boolean removeEvent(String eventName) {
        for (Event event : eventList) {
            if (event.getEventName().equals(eventName)) {
                eventList.remove(event);
                return true;
            }
        }
        return false;
    }

    //@@author LTK-1606
    /**
     * Returns true if a participant can be added to a specified event,
     * returns false otherwise.
     *
     * @param participantName the name of the participant to be added.
     * @param eventName the name of the event to which the participant will be added.
     * @return {@code true} if the participant can be added to the event, {@code false} otherwise.
     */
    public boolean addParticipantToEvent(String participantName, String eventName) {
        for (Event event : eventList) {
            if (event.getEventName().equals(eventName)) {
                event.addParticipant(participantName);
                return true;
            }
        }
        return false;
    }

    /**
     * Removes a participant from a specified event.
     *
     * <p>
     * This method searches for the event with the given name in the event list and
     * attempts to remove the specified participant from that event. If the event is
     * found and the participant is successfully removed, it returns {@code true}.
     * If the event does not exist or the participant is not found, it returns
     * {@code false}.
     * </p>
     *
     * @param participantName the name of the participant to be removed from the event.
     * @param eventName      the name of the event from which the participant will be removed.
     * @return {@code true} if the participant was successfully removed;
     *         {@code false} if the event does not exist or the participant was not found.
     */
    public boolean removeParticipantFromEvent(String participantName, String eventName) {
        for (Event event : eventList) {
            if (event.getEventName().equals(eventName)) {
                return event.removeParticipant(participantName);
            }
        }
        return false;
    }

    /**
     * Sort the event list by name, alphabetically.
     */
    public void sortByName(){
        eventList.sort(Comparator.comparing(Event::getEventName));
    }

    /**
     *  Sort the event list by time in chronological order.
     */
    public void sortByTime() {
        eventList.sort(Comparator.comparing(Event::getEventTime));
    }

    /**
     *  Sort the event list by priority level from most to least important.
     */
    public void sortByPriority() {
        eventList.sort(Comparator.comparing(Event::getEventPriority));
    }
}<|MERGE_RESOLUTION|>--- conflicted
+++ resolved
@@ -1,10 +1,7 @@
 package seedu.manager.event;
 
-<<<<<<< HEAD
 import seedu.manager.enumeration.Priority;
-=======
 import seedu.manager.exception.DuplicateDataException;
->>>>>>> ae0e0281
 
 import java.time.LocalDateTime;
 import java.util.ArrayList;
@@ -62,20 +59,14 @@
      * @param eventName the name of the event to be added.
      * @param time      the time of the event.
      * @param venue     the venue where the event will take place.
-<<<<<<< HEAD
      * @param priority the priority level of the event
+     * @throws DuplicateDataException if an event with eventName is present in the event list.
      */
     public void addEvent(String eventName, LocalDateTime time, String venue, Priority priority) {
-        Event newEvent = new Event(eventName, time, venue, priority);
-=======
-     * @throws DuplicateDataException if an event with eventName is present in the event list.
-     */
-    public void addEvent(String eventName, LocalDateTime time, String venue) throws DuplicateDataException {
         if (getEventByName(eventName).isPresent()) {
             throw new DuplicateDataException(DUPLICATE_EVENT_MESSAGE);
         }
-        Event newEvent = new Event(eventName, time, venue);
->>>>>>> ae0e0281
+        Event newEvent = new Event(eventName, time, venue, priority);
         eventList.add(newEvent);
     }
 
