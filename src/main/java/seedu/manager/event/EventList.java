package seedu.manager.event;

import seedu.manager.enumeration.Priority;
import seedu.manager.exception.DuplicateDataException;

import java.time.LocalDateTime;
import java.util.ArrayList;
import java.util.Comparator;
import java.util.Optional;


/**
 * The EventList class manages a list of Event objects.
 * It provides methods to manage an event list.
 */
public class EventList  {
    private static final String DUPLICATE_EVENT_MESSAGE = "Duplicate event!";

    private final ArrayList<Event> eventList;

    /**
     * Default constructor that initializes an empty event list.
     */
    public EventList(){
        eventList = new ArrayList<>();
    }

    /**
     * Constructor that initializes EventList with a given list of event.
     *
     * @param otherEventList The initial list of tasks.
     */
    public EventList(EventList otherEventList) {
        this.eventList = new ArrayList<>(otherEventList.eventList);
    }

    /**
     * @return The size of the event list.
     */
    public int getListSize() {
        return eventList.size();
    }

    /**
     * @return The event list
     */
    public ArrayList<Event> getList() {
        return this.eventList;
    }

    /**
     * Adds a new event to the event list.
     *
     * <p>
     * This method creates a new {@link Event} object with the specified event name,
     * time, and venue, and adds it to the event list.
     * </p>
     *
     * @param eventName the name of the event to be added.
     * @param time      the time of the event.
     * @param venue     the venue where the event will take place.
     * @param priority the priority level of the event
<<<<<<< HEAD
     */
    public void addEvent(String eventName, LocalDateTime time,
                         String venue, Priority priority) throws DuplicateDataException {
=======
     * @throws DuplicateDataException if an event with eventName is present in the event list.
     */
    public void addEvent(String eventName, LocalDateTime time,
                         String venue, Priority priority) throws DuplicateDataException{
>>>>>>> 0b70eba2
        if (getEventByName(eventName).isPresent()) {
            throw new DuplicateDataException(DUPLICATE_EVENT_MESSAGE);
        }
        Event newEvent = new Event(eventName, time, venue, priority);
        eventList.add(newEvent);
    }

    /**
     * Adds an event to the event list.
     *
     * @param event the event to be added to the list
     */
    public void addEvent(Event event) {
        eventList.add(event);
    }

    /**
     * @param index The index of event in the list (0 based indexing)
     * @return The specific event in the event list.
     */
    public Event getEvent(int index) {
        return eventList.get(index);
    }

    //@@author jemehgoh
    /**
     * Returns an event in the event list with a specified name.
     * Returns null if the event is not found.
     *
     * @param eventName The specified name
     * @return the event with a specified name, or null if the event is not found
     */
    public Optional<Event> getEventByName(String eventName) {
        for (Event event : eventList) {
            if (event.getEventName().equals(eventName)) {
                return Optional.of(event);
            }
        }
        return Optional.empty();
    }

    //@@author KuanHsienn
    /**
     * Removes an event from the event list by its name.
     *
     * @param eventName the name of the event to be removed.
     * @return {@code true} if the event was successfully removed;
     *         {@code false} if no event with the specified name was found.
     */
    public boolean removeEvent(String eventName) {
        for (Event event : eventList) {
            if (event.getEventName().equals(eventName)) {
                eventList.remove(event);
                return true;
            }
        }
        return false;
    }

    //@@author LTK-1606
    /**
     * Returns true if a participant can be added to a specified event,
     * returns false otherwise.
     *
     * @param participantName the name of the participant to be added.
     * @param eventName the name of the event to which the participant will be added.
     * @return {@code true} if the participant can be added to the event, {@code false} otherwise.
     */
    public boolean addParticipantToEvent(String participantName, String eventName) {
        for (Event event : eventList) {
            if (event.getEventName().equals(eventName)) {
                event.addParticipant(participantName);
                return true;
            }
        }
        return false;
    }

    /**
     * Removes a participant from a specified event.
     *
     * <p>
     * This method searches for the event with the given name in the event list and
     * attempts to remove the specified participant from that event. If the event is
     * found and the participant is successfully removed, it returns {@code true}.
     * If the event does not exist or the participant is not found, it returns
     * {@code false}.
     * </p>
     *
     * @param participantName the name of the participant to be removed from the event.
     * @param eventName      the name of the event from which the participant will be removed.
     * @return {@code true} if the participant was successfully removed;
     *         {@code false} if the event does not exist or the participant was not found.
     */
    public boolean removeParticipantFromEvent(String participantName, String eventName) {
        for (Event event : eventList) {
            if (event.getEventName().equals(eventName)) {
                return event.removeParticipant(participantName);
            }
        }
        return false;
    }

    /**
     * Sort the event list by name, alphabetically.
     */
    public void sortByName(){
        eventList.sort(Comparator.comparing(Event::getEventName));
    }

    /**
     *  Sort the event list by time in chronological order.
     */
    public void sortByTime() {
        eventList.sort(Comparator.comparing(Event::getEventTime));
    }

    /**
<<<<<<< HEAD
     *  Sort the event list by priority level from highest to lowest priority.
=======
     *  Sort the event list by priority level from most to least important.
>>>>>>> 0b70eba2
     */
    public void sortByPriority() {
        eventList.sort(Comparator.comparing(Event::getEventPriority));
    }
<<<<<<< HEAD

    /**
     * Filters events in the event list by the specified priority level.
     *
     * @param priority the priority level to filter events by
     * @return an {@code EventList} containing only events with the specified priority
     */
    public EventList filterByPriority(Priority priority) {
        EventList filteredList = new EventList();

        for (Event event : eventList) {
            if (event.getEventPriority() == priority) {
                filteredList.addEvent(event);
            }
        }

        return filteredList;
    }
=======
>>>>>>> 0b70eba2
}<|MERGE_RESOLUTION|>--- conflicted
+++ resolved
@@ -60,16 +60,10 @@
      * @param time      the time of the event.
      * @param venue     the venue where the event will take place.
      * @param priority the priority level of the event
-<<<<<<< HEAD
-     */
-    public void addEvent(String eventName, LocalDateTime time,
-                         String venue, Priority priority) throws DuplicateDataException {
-=======
      * @throws DuplicateDataException if an event with eventName is present in the event list.
      */
     public void addEvent(String eventName, LocalDateTime time,
                          String venue, Priority priority) throws DuplicateDataException{
->>>>>>> 0b70eba2
         if (getEventByName(eventName).isPresent()) {
             throw new DuplicateDataException(DUPLICATE_EVENT_MESSAGE);
         }
@@ -188,17 +182,12 @@
     }
 
     /**
-<<<<<<< HEAD
      *  Sort the event list by priority level from highest to lowest priority.
-=======
-     *  Sort the event list by priority level from most to least important.
->>>>>>> 0b70eba2
      */
     public void sortByPriority() {
         eventList.sort(Comparator.comparing(Event::getEventPriority));
     }
-<<<<<<< HEAD
-
+  
     /**
      * Filters events in the event list by the specified priority level.
      *
@@ -216,6 +205,4 @@
 
         return filteredList;
     }
-=======
->>>>>>> 0b70eba2
 }