package seedu.manager.parser;

import org.junit.jupiter.api.Test;
import seedu.manager.command.AddCommand;
import seedu.manager.command.Command;
import seedu.manager.command.ExitCommand;
import seedu.manager.command.MarkEventCommand;
import seedu.manager.command.MarkParticipantCommand;
import seedu.manager.command.MenuCommand;
import seedu.manager.command.ListCommand;
import seedu.manager.command.RemoveCommand;
import seedu.manager.exception.InvalidCommandException;

import static org.junit.jupiter.api.Assertions.assertInstanceOf;
import static org.junit.jupiter.api.Assertions.assertThrows;

class ParserTest {

    @Test
    public void parseCommand_invalidString_throwsException() {
        Parser parser = new Parser();
        String commandString = "Hello world!";

        assertThrows(InvalidCommandException.class,() -> {
            parser.parseCommand(commandString);});
    }

    @Test
    public void parseCommand_exitWord_exit() {
        Parser parser = new Parser();
        Command command = parser.parseCommand("exit");

        assertInstanceOf(ExitCommand.class, command);
    }

    @Test
    public void parseCommand_menuWord_menu() {
        Parser parser = new Parser();
        Command command = parser.parseCommand("menu");

        assertInstanceOf(MenuCommand.class, command);
    }

    @Test
    public void parseCommand_listWord_list() {
        Parser parser = new Parser();
        Command command = parser.parseCommand("list");

        assertInstanceOf(ListCommand.class, command);
    }

    @Test
    public void addCommand_addEvent_add() {
        Parser parser = new Parser();
        Command command = parser.parseCommand("add -e event -t 2024-09-10 12:34 -v Venue A -u high");

        assertInstanceOf(AddCommand.class, command);
    }

    @Test
    public void addCommand_addNoParameter_invalid() {
        Parser parser = new Parser();
        String commandString = "add";

        assertThrows(InvalidCommandException.class,() -> {
            parser.parseCommand(commandString);});
    }

    @Test
    public void removeCommand_removeEvent_add() {
        Parser parser = new Parser();
        Command command = parser.parseCommand("remove -e event");

        assertInstanceOf(RemoveCommand.class, command);
    }

    @Test
    public void removeCommand_removeNoParameter_invalid() {
        Parser parser = new Parser();
        String commandString = "remove";

        assertThrows(InvalidCommandException.class,() -> {
            parser.parseCommand(commandString);});
    }

    @Test
    public void parseCommand_markEvent_mark() {
        Parser parser = new Parser();
        Command command = parser.parseCommand("mark -e event -s done");

        assertInstanceOf(MarkEventCommand.class, command);
    }

    @Test
    public void parseCommand_markEventNoStatus_throwsException() {
        Parser parser = new Parser();
        String commandString = "mark -e event";

        assertThrows(InvalidCommandException.class,() -> {
            parser.parseCommand(commandString);});
    }

    @Test
    public void parseCommand_markEventInvalidStatus_throwsException() {
        Parser parser = new Parser();
        String commandString = "mark -e event -s yes";

        assertThrows(InvalidCommandException.class,() -> {
            parser.parseCommand(commandString);});
    }

    @Test
    public void parseCommand_markParticipantPresent_mark() {
        Parser parser = new Parser();
        String commandString = "mark -p John Doe -e event -s present";
        Command command = parser.parseCommand(commandString);

        assertInstanceOf(MarkParticipantCommand.class, command);
    }

    @Test
    public void parseCommand_markParticipantAbsent_mark() {
        Parser parser = new Parser();
        String commandString = "mark -p John Doe -e event -s absent";
        Command command = parser.parseCommand(commandString);

        assertInstanceOf(MarkParticipantCommand.class, command);
    }

    @Test
    public void parseCommand_markParticipantNoStatus_throwsException() {
        Parser parser = new Parser();
        String commandString = "mark -p John Doe -e event";

        assertThrows(InvalidCommandException.class,() -> {
            parser.parseCommand(commandString);});
    }

    @Test
    public void parseCommand_markParticipantInvalidStatus_throwsException() {
        Parser parser = new Parser();
        String commandString = "mark -p John Doe -e event -s done";

        assertThrows(InvalidCommandException.class,() -> {
            parser.parseCommand(commandString);});
    }

    @Test
    public void parseCommand_markInvalidFlags_throwsException() {
        Parser parser = new Parser();
        String commandString = "mark -s done";

        assertThrows(InvalidCommandException.class,() -> {
            parser.parseCommand(commandString);});
    }

    @Test
<<<<<<< HEAD
    public void parseCommand_sortEventsInvalidFlags_throwsException() {
        Parser parser = new Parser();
        String commandString = "sort by name";

=======
    public void parseCommand_findCommandFlags_throwsException() {
        Parser parser = new Parser();
        String commandString = "find -s event 1 -p doe";
>>>>>>> f7d0c364

        assertThrows(InvalidCommandException.class,() -> {
            parser.parseCommand(commandString);});
    }

    @Test
<<<<<<< HEAD
    public void parseCommand_sortEventsInvalidInput_throwsException() {
        Parser parser = new Parser();
        String commandString = "sort -by fun";


        assertThrows(InvalidCommandException.class, () -> {
            parser.parseCommand(commandString);});
    }

    @Test
    public void parseCommand_filterEventsInvalidFlag_throwsException() {
        Parser parser = new Parser();
        String commandString = "filter -s high";

        assertThrows(InvalidCommandException.class, () -> {
=======
    public void parseCommand_findCommandInvalidInput_throwsException() {
        Parser parser = new Parser();
        String commandString = "find -e -p doe";

        assertThrows(InvalidCommandException.class,() -> {
>>>>>>> f7d0c364
            parser.parseCommand(commandString);});
    }

}<|MERGE_RESOLUTION|>--- conflicted
+++ resolved
@@ -155,23 +155,19 @@
     }
 
     @Test
-<<<<<<< HEAD
     public void parseCommand_sortEventsInvalidFlags_throwsException() {
         Parser parser = new Parser();
         String commandString = "sort by name";
 
-=======
+    @Test
     public void parseCommand_findCommandFlags_throwsException() {
         Parser parser = new Parser();
         String commandString = "find -s event 1 -p doe";
->>>>>>> f7d0c364
-
         assertThrows(InvalidCommandException.class,() -> {
             parser.parseCommand(commandString);});
     }
 
     @Test
-<<<<<<< HEAD
     public void parseCommand_sortEventsInvalidInput_throwsException() {
         Parser parser = new Parser();
         String commandString = "sort -by fun";
@@ -187,13 +183,11 @@
         String commandString = "filter -s high";
 
         assertThrows(InvalidCommandException.class, () -> {
-=======
+    @Test
     public void parseCommand_findCommandInvalidInput_throwsException() {
         Parser parser = new Parser();
         String commandString = "find -e -p doe";
-
         assertThrows(InvalidCommandException.class,() -> {
->>>>>>> f7d0c364
             parser.parseCommand(commandString);});
     }
 
