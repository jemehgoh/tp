--- conflicted
+++ resolved
@@ -181,27 +181,20 @@
             parser.parseCommand(commandString);});
     }
 
-<<<<<<< HEAD
-=======
     @Test
     public void parseCommand_filterEventsInvalidFlag_throwsException() {
         Parser parser = new Parser();
         String commandString = "filter -s high";
+      
         assertThrows(InvalidCommandException.class,() -> {
             parser.parseCommand(commandString);});
     }
         
->>>>>>> ad044256
     @Test
     public void parseCommand_sortEventsInvalidFlags_throwsException() {
         Parser parser = new Parser();
-<<<<<<< HEAD
         String commandString = "sort by name";
       
-=======
-        String commandString = "find -e -p doe";
-
->>>>>>> ad044256
         assertThrows(InvalidCommandException.class,() -> {
             parser.parseCommand(commandString);});
     }
