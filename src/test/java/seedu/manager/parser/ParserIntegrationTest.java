--- conflicted
+++ resolved
@@ -38,23 +38,13 @@
     }
 
     @Test
-<<<<<<< HEAD
     void parseCommand_addCommandDuplicateEvent_success() {
-=======
-    void parseCommand_addCommandDuplicateEvent_throwsException() throws IOException {
->>>>>>> 29d80e05
         String commandString = "add -e Event 1 -t 2024-10-21 16:00 -v Venue 1 -u HIGH";
         Command command = parser.parseCommand(commandString);
         command.setData(events);
         command.execute();
 
-<<<<<<< HEAD
         assertEquals(2, events.getListSize());
-=======
-        assertThrows(DuplicateDataException.class, () -> {
-            command.execute();
-        });
->>>>>>> 29d80e05
     }
 
     @Test
