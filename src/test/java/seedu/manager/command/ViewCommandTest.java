--- conflicted
+++ resolved
@@ -33,11 +33,7 @@
     @Test
     public void execute_twoEvents_success() {
         String expectedMessage = "There are 1 participants in Event 1! Here are your participants:\n"
-<<<<<<< HEAD
-                + "1. Tom (status: not present)\n";
-=======
                 + "1. Tom [ ]\n";
->>>>>>> 10067c24
 
         assertEquals(expectedMessage, viewCommand.getMessage());
         assertFalse(viewCommand.getCanExit());
