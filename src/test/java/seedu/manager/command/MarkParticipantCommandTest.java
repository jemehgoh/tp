--- conflicted
+++ resolved
@@ -18,18 +18,15 @@
     public void testSetUp() {
         eventList = new EventList();
         eventList.addEvent("Event 1", LocalDateTime.parse("2024-10-10 16:00", formatter),
-<<<<<<< HEAD
-                "Venue 1");
+                           "Venue 1", Priority.HIGH);
         eventList.addParticipantToEvent(
                 "John Doe",
                 "89521252",
                 "example@gmail.com",
                 "Event 1"
         );
-=======
-                "Venue 1", Priority.HIGH);
+      
         eventList.addParticipantToEvent("John Doe", "Event 1");
->>>>>>> ad044256
     }
 
     @Test
