Welcome to EventManagerCLI.
Error loading data from file: data.txt. New file will be created since it does not exists.
------------------------
Enter a command: Invalid command!
------------------------
Enter a command: Here are all the possible commands:

menu: Displays a list of all commands.
list: Displays a list of all events.
add -e EVENT -t TIME -v VENUE -u PRIORITY: Adds an event to the event list.
add -p PARTICIPANT -email EMAIL -e EVENT: Adds a participant to an event.
add -m ITEM -e EVENT: Adds an item to an event.
remove -e EVENT: Removes an event from the event list.
remove -p PARTICIPANT -e EVENT: Removes a participant from an event.
remove -m ITEM -e EVENT: Removes an item from an event.
edit -e EVENT -name EVENT_NAME -t TIME -v VENUE -u PRIORITY: Edits an event's info.
edit -p PARTICIPANT -email EMAIL -e EVENT: Edits a participant's contact info.
edit -m ITEM > NEW_ITEM -e EVENT: Edits an item's info.
view -e EVENT -y TYPE: Displays the list of participants or items of an event.
mark -e EVENT -s STATUS: Marks an event as done or not done.
mark -p PARTICIPANT -e EVENT -s STATUS: Marks a participant as present or absent.
mark -m ITEM -e EVENT -s STATUS: Marks an item as accounted or unaccounted for.
copy FROM_EVENT > TO_EVENT: Copies the participant list from one event to another.
sort -by KEYWORD: Sorts events by name/time/priority.
filter -e/-d/-t/-x/-u FILTER_DESCRIPTION: Filters events by name/date/time/date-time/priority.
find -e EVENT -p NAME: Finds all participants with a specified name in an event.
exit: Exits program.
------------------------
Enter a command: There are 0 events in your list!

------------------------
Enter a command: Invalid command!
Please enter your commands in the following format:
add -e EVENT -t TIME -v VENUE -u PRIORITY
add -p PARTICIPANT -email EMAIL -e EVENT
add -m ITEM -e EVENT

------------------------
Enter a command: Event added successfully
------------------------
Enter a command: There is 1 event in your list! Here is your scheduled event:
1. Event name: dinner party / Event time: 2024-10-10 12:34 / Event venue: Alice's House / Event Priority: HIGH / Done: N

------------------------
Enter a command: Event marked as done
------------------------
Enter a command: There is 1 event in your list! Here is your scheduled event:
1. Event name: dinner party / Event time: 2024-10-10 12:34 / Event venue: Alice's House / Event Priority: HIGH / Done: Y

------------------------
Enter a command: Event not found!
------------------------
Enter a command: Event information successfully updated
------------------------
<<<<<<< HEAD
Enter a command: There is 1 event in your list! Here is your scheduled event:
1. Event name: dinner party / Event time: 2024-10-10 15:00 / Event venue: Bob's House / Event Priority: LOW / Done: Y
=======
Enter a command: There are 1 events in your list! Here are your scheduled events:
1. Event name: dinner party(1) / Event time: 2024-10-10 15:00 / Event venue: Bob's House / Event Priority: LOW / Done: Y
>>>>>>> 1d8374a8

------------------------
Enter a command: Event not found!
------------------------
Enter a command: Invalid command!
Please enter your commands in the following format:
view -e EVENT -y TYPE

------------------------
Enter a command: Event/Participant not found!
------------------------
<<<<<<< HEAD
Enter a command: There is 1 participant in dinner party! Here is your participant:
1. Name: Mary / Email: Mary@gmail.com [ ]

=======
Enter a command: Event not found!
>>>>>>> 1d8374a8
------------------------
Enter a command: Event added successfully
------------------------
Enter a command: Events successfully sorted by name!
1. Event name: anniversary celebration / Event time: 2024-10-23 12:34 / Event venue: hotel / Event Priority: MEDIUM / Done: N
2. Event name: dinner party(1) / Event time: 2024-10-10 15:00 / Event venue: Bob's House / Event Priority: LOW / Done: Y

------------------------
Enter a command: Events successfully sorted by time!
1. Event name: dinner party(1) / Event time: 2024-10-10 15:00 / Event venue: Bob's House / Event Priority: LOW / Done: Y
2. Event name: anniversary celebration / Event time: 2024-10-23 12:34 / Event venue: hotel / Event Priority: MEDIUM / Done: N

------------------------
Enter a command: Event not found!
------------------------
Enter a command: Event not found!
------------------------
<<<<<<< HEAD
Enter a command: There is 1 item in dinner party! Here is your item:
1. curry chicken [X]

=======
Enter a command: Event not found!
>>>>>>> 1d8374a8
------------------------
Enter a command: There are 2 events in your list! Here are your scheduled events:
1. Event name: dinner party(1) / Event time: 2024-10-10 15:00 / Event venue: Bob's House / Event Priority: LOW / Done: Y
2. Event name: anniversary celebration / Event time: 2024-10-23 12:34 / Event venue: hotel / Event Priority: MEDIUM / Done: N

------------------------
Enter a command: Events successfully filtered by name!
1. Event name: dinner party(1) / Event time: 2024-10-10 15:00 / Event venue: Bob's House / Event Priority: LOW / Done: Y

------------------------
Enter a command: Events successfully filtered by date!
1. Event name: dinner party(1) / Event time: 2024-10-10 15:00 / Event venue: Bob's House / Event Priority: LOW / Done: Y

------------------------
Enter a command: Events successfully filtered by time!
1. Event name: anniversary celebration / Event time: 2024-10-23 12:34 / Event venue: hotel / Event Priority: MEDIUM / Done: N

------------------------
Enter a command: Events successfully filtered by date-time!
1. Event name: dinner party(1) / Event time: 2024-10-10 15:00 / Event venue: Bob's House / Event Priority: LOW / Done: Y

------------------------
Enter a command: Events successfully filtered by priority!
1. Event name: anniversary celebration / Event time: 2024-10-23 12:34 / Event venue: hotel / Event Priority: MEDIUM / Done: N

------------------------
Enter a command: There are 2 events in your list! Here are your scheduled events:
1. Event name: dinner party(1) / Event time: 2024-10-10 15:00 / Event venue: Bob's House / Event Priority: LOW / Done: Y
2. Event name: anniversary celebration / Event time: 2024-10-23 12:34 / Event venue: hotel / Event Priority: MEDIUM / Done: N

------------------------
Enter a command: Item added successfully
------------------------
Enter a command: There is 1 item in anniversary celebration! Here is your item:
1. balloon [ ]

------------------------
Enter a command: Item successfully updated
------------------------
Enter a command: There is 1 item in anniversary celebration! Here are your item:
1. cake [ ]

------------------------
Enter a command: Thank you for using EventManagerCLI. Goodbye!
------------------------<|MERGE_RESOLUTION|>--- conflicted
+++ resolved
@@ -52,13 +52,8 @@
 ------------------------
 Enter a command: Event information successfully updated
 ------------------------
-<<<<<<< HEAD
 Enter a command: There is 1 event in your list! Here is your scheduled event:
-1. Event name: dinner party / Event time: 2024-10-10 15:00 / Event venue: Bob's House / Event Priority: LOW / Done: Y
-=======
-Enter a command: There are 1 events in your list! Here are your scheduled events:
 1. Event name: dinner party(1) / Event time: 2024-10-10 15:00 / Event venue: Bob's House / Event Priority: LOW / Done: Y
->>>>>>> 1d8374a8
 
 ------------------------
 Enter a command: Event not found!
@@ -70,13 +65,7 @@
 ------------------------
 Enter a command: Event/Participant not found!
 ------------------------
-<<<<<<< HEAD
-Enter a command: There is 1 participant in dinner party! Here is your participant:
-1. Name: Mary / Email: Mary@gmail.com [ ]
-
-=======
 Enter a command: Event not found!
->>>>>>> 1d8374a8
 ------------------------
 Enter a command: Event added successfully
 ------------------------
@@ -94,13 +83,7 @@
 ------------------------
 Enter a command: Event not found!
 ------------------------
-<<<<<<< HEAD
-Enter a command: There is 1 item in dinner party! Here is your item:
-1. curry chicken [X]
-
-=======
 Enter a command: Event not found!
->>>>>>> 1d8374a8
 ------------------------
 Enter a command: There are 2 events in your list! Here are your scheduled events:
 1. Event name: dinner party(1) / Event time: 2024-10-10 15:00 / Event venue: Bob's House / Event Priority: LOW / Done: Y
