Welcome to EventManagerCLI.
Error loading events from file: events.csv.
------------------------
Enter a command: Invalid command!
------------------------
Enter a command: Here are the possible commands:

list: List events.
view -e EVENT -y TYPE: View the list of participants or items of an event.
add -e EVENT -t TIME -v VENUE -u PRIORITY: Add an event to the event list.
add -m ITEM -e EVENT: Add an item to an even.
add -p PARTICIPANT -n NUMBER -email EMAIL -e EVENT: Add a participant to an event.
remove -e EVENT: Remove an event from the event list.
remove -p PARTICIPANT -e EVENT: Remove a participant from an event.
remove -m ITEM -e EVENT: Remove an item from an event.
edit -e EVENT -name EVENT_NAME -t TIME -v VENUE -u PRIORITY: Edit event info.
edit -m ITEM > NEW_ITEM -e EVENT: Edit an item in an event.
edit -p PARTICIPANT -n NUMBER -email EMAIL -e EVENT: Edit participant contact info.
mark -e EVENT -s STATUS: Mark an event as done or not done.
mark -p PARTICIPANT -e EVENT -s STATUS: Mark a participant as present or absent.
mark -m ITEM -e EVENT -s STATUS: Mark an item as accounted or unaccounted.
copy FROM_EVENT > TO_EVENT: Copies participant list from one event to another.
sort -by KEYWORD: Sorts events by name/time/priority.
filter -e/-t/-u FILTER_DESCRIPTION: Filters events by name/time/priority.
find -e EVENT -p PARTICIPANT: Finds all participants with specified name in an event.
exit: Exit program
------------------------
Enter a command: There are 0 events in your list! Here are your scheduled events:

------------------------
Enter a command: Invalid command!
Please enter your commands in the following format:
add -e EVENT -t TIME -v VENUE -u PRIORITY
add -p PARTICIPANT -n NUMBER -email EMAIL -e EVENT
add -m ITEM -e EVENT

------------------------
Enter a command: Event added successfully
------------------------
Enter a command: There are 1 events in your list! Here are your scheduled events:
1. Event name: dinner party / Event time: 2024-10-10 12:34 / Event venue: Alice's House / Event Priority: HIGH / Done: N

------------------------
Enter a command: Event marked as done
------------------------
Enter a command: There are 1 events in your list! Here are your scheduled events:
1. Event name: dinner party / Event time: 2024-10-10 12:34 / Event venue: Alice's House / Event Priority: HIGH / Done: Y

------------------------
Enter a command: Event not found!
------------------------
Enter a command: Event information successfully updated
------------------------
Enter a command: There are 1 events in your list! Here are your scheduled events:
1. Event name: dinner party / Event time: 2024-10-10 15:00 / Event venue: Bob's House / Event Priority: LOW / Done: Y

------------------------
Enter a command: Participant added successfully
------------------------
Enter a command: Invalid command!
Please enter your commands in the following format:
view -e EVENT -y TYPE

------------------------
Enter a command: Participant contact information successfully updated
------------------------
Enter a command: There are 1 participants in dinner party! Here are your participants:
1. Name: Mary / Number: 98624759 / Email: Mary@gmail.com [ ]

------------------------
Enter a command: Event added successfully
------------------------
Enter a command: Events successfully sorted by name!
1. Event name: anniversary celebration / Event time: 2024-10-23 12:34 / Event venue: hotel / Event Priority: MEDIUM / Done: N
2. Event name: dinner party / Event time: 2024-10-10 15:00 / Event venue: Bob's House / Event Priority: LOW / Done: Y

------------------------
Enter a command: Events successfully sorted by time!
1. Event name: dinner party / Event time: 2024-10-10 15:00 / Event venue: Bob's House / Event Priority: LOW / Done: Y
2. Event name: anniversary celebration / Event time: 2024-10-23 12:34 / Event venue: hotel / Event Priority: MEDIUM / Done: N

------------------------
Enter a command: There are 2 events in your list! Here are your scheduled events:
1. Event name: dinner party / Event time: 2024-10-10 15:00 / Event venue: Bob's House / Event Priority: LOW / Done: Y
2. Event name: anniversary celebration / Event time: 2024-10-23 12:34 / Event venue: hotel / Event Priority: MEDIUM / Done: N

------------------------
Enter a command: Item added successfully
<<<<<<< HEAD
------------------------
Events saved successfully.
------------------------
Enter a command: Item accounted for.
------------------------
Events saved successfully.
------------------------
Enter a command: There are 1 items in dinner party! Here are your items:
1. curry chicken [X]

------------------------
Events saved successfully.
------------------------
Enter a command: Thank you for using EventManagerCLI. Goodbye!
=======
>>>>>>> 37f7b355
------------------------
Enter a command: There are 1 items in anniversary celebration! Here are your items:
1. balloon [ ]

------------------------
Enter a command: Item successfully updated
------------------------
Enter a command: There are 1 items in anniversary celebration! Here are your items:
1. cake [ ]

------------------------
Enter a command: Thank you for using EventManagerCLI. Goodbye!
------------------------<|MERGE_RESOLUTION|>--- conflicted
+++ resolved
@@ -80,29 +80,20 @@
 2. Event name: anniversary celebration / Event time: 2024-10-23 12:34 / Event venue: hotel / Event Priority: MEDIUM / Done: N
 
 ------------------------
+Enter a command: Item added successfully
+------------------------
+Enter a command: Item accounted for.
+------------------------
+Enter a command: There are 1 items in dinner party! Here are your items:
+1. curry chicken [X]
+
+------------------------
 Enter a command: There are 2 events in your list! Here are your scheduled events:
 1. Event name: dinner party / Event time: 2024-10-10 15:00 / Event venue: Bob's House / Event Priority: LOW / Done: Y
 2. Event name: anniversary celebration / Event time: 2024-10-23 12:34 / Event venue: hotel / Event Priority: MEDIUM / Done: N
 
 ------------------------
 Enter a command: Item added successfully
-<<<<<<< HEAD
-------------------------
-Events saved successfully.
-------------------------
-Enter a command: Item accounted for.
-------------------------
-Events saved successfully.
-------------------------
-Enter a command: There are 1 items in dinner party! Here are your items:
-1. curry chicken [X]
-
-------------------------
-Events saved successfully.
-------------------------
-Enter a command: Thank you for using EventManagerCLI. Goodbye!
-=======
->>>>>>> 37f7b355
 ------------------------
 Enter a command: There are 1 items in anniversary celebration! Here are your items:
 1. balloon [ ]
