Welcome to EventManagerCLI.
Error loading data from file: data.txt. New file will be created since it does not exists.
------------------------
Enter a command: Invalid command!
------------------------
Enter a command: Here are the possible commands:

menu: List commands.
list: List events.
add -e EVENT -t TIME -v VENUE -u PRIORITY: Add an event to the event list.
add -p PARTICIPANT -email EMAIL -e EVENT: Add a participant to an event.
add -m ITEM -e EVENT: Add an item to an event.
remove -e EVENT: Remove an event from the event list.
remove -p PARTICIPANT -e EVENT: Remove a participant from an event.
remove -m ITEM -e EVENT: Remove an item from an event.
edit -e EVENT -name EVENT_NAME -t TIME -v VENUE -u PRIORITY: Edit event info.
edit -p PARTICIPANT -email EMAIL -e EVENT: Edit participant contact info.
edit -m ITEM > NEW_ITEM -e EVENT: Edit an item in an event.
view -e EVENT -y TYPE: View the list of participants or items of an event.
mark -e EVENT -s STATUS: Mark an event as done or not done.
mark -p PARTICIPANT -e EVENT -s STATUS: Mark a participant as present or absent.
mark -m ITEM -e EVENT -s STATUS: Mark an item as accounted or unaccounted.
copy FROM_EVENT > TO_EVENT: Copies participant list from one event to another.
sort -by KEYWORD: Sorts events by name/time/priority.
filter -e/-d/-t/-x/-u FILTER_DESCRIPTION: Filters events by name/date/time/date-time/priority.
find -e EVENT -p NAME: Finds all participants with specified name in an event.
exit: Exit program.
------------------------
Enter a command: There are 0 events in your list! Here are your scheduled events:

------------------------
Enter a command: Invalid command!
Please enter your commands in the following format:
add -e EVENT -t TIME -v VENUE -u PRIORITY
add -p PARTICIPANT -email EMAIL -e EVENT
add -m ITEM -e EVENT

------------------------
Enter a command: Event added successfully
------------------------
Enter a command: There are 1 events in your list! Here are your scheduled events:
1. Event name: dinner party / Event time: 2024-10-10 12:34 / Event venue: Alice's House / Event Priority: HIGH / Done: N

------------------------
Enter a command: Event marked as done
------------------------
Enter a command: There are 1 events in your list! Here are your scheduled events:
1. Event name: dinner party / Event time: 2024-10-10 12:34 / Event venue: Alice's House / Event Priority: HIGH / Done: Y

------------------------
Enter a command: Event not found!
------------------------
Enter a command: Event information successfully updated
------------------------
Enter a command: There are 1 events in your list! Here are your scheduled events:
1. Event name: dinner party(1) / Event time: 2024-10-10 15:00 / Event venue: Bob's House / Event Priority: LOW / Done: Y

------------------------
Enter a command: Event not found!
------------------------
Enter a command: Invalid command!
Please enter your commands in the following format:
view -e EVENT -y TYPE

------------------------
Enter a command: Event/Participant not found!
------------------------
<<<<<<< HEAD
Enter a command: Event not found!
=======
Enter a command: There are 1 participants in dinner party! Here are your participants:
1. Name: Mary / Email: Mary@gmail.com [ ]

>>>>>>> d2a028bb
------------------------
Enter a command: Event added successfully
------------------------
Enter a command: Events successfully sorted by name!
1. Event name: anniversary celebration / Event time: 2024-10-23 12:34 / Event venue: hotel / Event Priority: MEDIUM / Done: N
2. Event name: dinner party(1) / Event time: 2024-10-10 15:00 / Event venue: Bob's House / Event Priority: LOW / Done: Y

------------------------
Enter a command: Events successfully sorted by time!
1. Event name: dinner party(1) / Event time: 2024-10-10 15:00 / Event venue: Bob's House / Event Priority: LOW / Done: Y
2. Event name: anniversary celebration / Event time: 2024-10-23 12:34 / Event venue: hotel / Event Priority: MEDIUM / Done: N

------------------------
Enter a command: Event not found!
------------------------
Enter a command: Event not found!
------------------------
Enter a command: Event not found!
------------------------
Enter a command: There are 2 events in your list! Here are your scheduled events:
1. Event name: dinner party(1) / Event time: 2024-10-10 15:00 / Event venue: Bob's House / Event Priority: LOW / Done: Y
2. Event name: anniversary celebration / Event time: 2024-10-23 12:34 / Event venue: hotel / Event Priority: MEDIUM / Done: N

------------------------
Enter a command: Events successfully filtered by name!
1. Event name: dinner party(1) / Event time: 2024-10-10 15:00 / Event venue: Bob's House / Event Priority: LOW / Done: Y

------------------------
Enter a command: Events successfully filtered by date!
1. Event name: dinner party(1) / Event time: 2024-10-10 15:00 / Event venue: Bob's House / Event Priority: LOW / Done: Y

------------------------
Enter a command: Events successfully filtered by time!
1. Event name: anniversary celebration / Event time: 2024-10-23 12:34 / Event venue: hotel / Event Priority: MEDIUM / Done: N

------------------------
Enter a command: Events successfully filtered by date-time!
1. Event name: dinner party(1) / Event time: 2024-10-10 15:00 / Event venue: Bob's House / Event Priority: LOW / Done: Y

------------------------
Enter a command: Events successfully filtered by priority!
1. Event name: anniversary celebration / Event time: 2024-10-23 12:34 / Event venue: hotel / Event Priority: MEDIUM / Done: N

------------------------
Enter a command: There are 2 events in your list! Here are your scheduled events:
1. Event name: dinner party(1) / Event time: 2024-10-10 15:00 / Event venue: Bob's House / Event Priority: LOW / Done: Y
2. Event name: anniversary celebration / Event time: 2024-10-23 12:34 / Event venue: hotel / Event Priority: MEDIUM / Done: N

------------------------
Enter a command: Item added successfully
------------------------
Enter a command: There are 1 items in anniversary celebration! Here are your items:
1. balloon [ ]

------------------------
Enter a command: Item successfully updated
------------------------
Enter a command: There are 1 items in anniversary celebration! Here are your items:
1. cake [ ]

------------------------
Enter a command: Thank you for using EventManagerCLI. Goodbye!
------------------------<|MERGE_RESOLUTION|>--- conflicted
+++ resolved
@@ -65,13 +65,9 @@
 ------------------------
 Enter a command: Event/Participant not found!
 ------------------------
-<<<<<<< HEAD
-Enter a command: Event not found!
-=======
 Enter a command: There are 1 participants in dinner party! Here are your participants:
 1. Name: Mary / Email: Mary@gmail.com [ ]
 
->>>>>>> d2a028bb
 ------------------------
 Enter a command: Event added successfully
 ------------------------
