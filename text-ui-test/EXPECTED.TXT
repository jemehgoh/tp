Welcome to EventManagerCLI.
Error loading events from file: events.csv.
------------------------
Enter a command: Invalid command!
------------------------
Enter a command: Here are the possible commands:

add -e EVENT -t TIME -v VENUE -u PRIORITY: Add an event to the event list.
list: List events.
remove -e EVENT: Remove an event from the event list.
add -p PARTICIPANT -n NUMBER -email EMAIL -e EVENT: Add a participant to an event.
view -e EVENT: View the list of participants of an event.
remove -p PARTICIPANT -e EVENT: Remove a participant from an event.
mark -e EVENT -s STATUS: Mark an event as done or not done.
mark -p PARTICIPANT -e EVENT -s STATUS: Mark a participant as present or absent.
sort -by KEYWORD: Sorts events by name/time/priority.
<<<<<<< HEAD
exit: Exit program
------------------------
Events saved successfully.
=======
filter -e/-t/-u FILTER_DESCRIPTION: Filters events by name/time/priority.
find -e EVENT -p NAME: Finds all participants with specified name in an event.
>>>>>>> ad044256
------------------------
Enter a command: There are 0 events in your list! Here are your scheduled events:

------------------------
Events saved successfully.
------------------------
Enter a command: Invalid command!
Please enter your commands in the following format:
add -e EVENT -t TIME -v VENUE -u PRIORITY
add -p PARTICIPANT -e EVENT

------------------------
Enter a command: Event added successfully
------------------------
Events saved successfully.
------------------------
Enter a command: There are 1 events in your list! Here are your scheduled events:
1. Event name: dinner party / Event time: 2024-10-10 12:34 / Event venue: Alice's House / Event Priority: HIGH / Done: N

------------------------
Events saved successfully.
------------------------
Enter a command: Event marked as done
------------------------
Events saved successfully.
------------------------
Enter a command: There are 1 events in your list! Here are your scheduled events:
1. Event name: dinner party / Event time: 2024-10-10 12:34 / Event venue: Alice's House / Event Priority: HIGH / Done: Y

------------------------
Events saved successfully.
------------------------
Enter a command: Event not found!
------------------------
Events saved successfully.
------------------------
Enter a command: Event not found!
------------------------
Events saved successfully.
------------------------
Enter a command: There are 0 participants in dinner party! Here are your participants:

------------------------
Events saved successfully.
------------------------
Enter a command: Event added successfully
------------------------
<<<<<<< HEAD
Events saved successfully.
------------------------
Enter a command: name
Events successfully sorted by name!
1. Event name: anniversary celebration / Event time: 2024-10-23 12:34 / Event venue: hotel / Done: N
2. Event name: dinner party / Event time: 2024-10-10 12:34 / Event venue: Alice's House / Done: Y

------------------------
Events saved successfully.
------------------------
Enter a command: time
Events successfully sorted by time!
1. Event name: dinner party / Event time: 2024-10-10 12:34 / Event venue: Alice's House / Done: Y
2. Event name: anniversary celebration / Event time: 2024-10-23 12:34 / Event venue: hotel / Done: N
=======
Enter a command: Events successfully sorted by name!
1. Event name: anniversary celebration / Event time: 2024-10-23 12:34 / Event venue: hotel / Event Priority: MEDIUM / Done: N
2. Event name: dinner party / Event time: 2024-10-10 12:34 / Event venue: Alice's House / Event Priority: HIGH / Done: Y

------------------------
Enter a command: Events successfully sorted by time!
1. Event name: dinner party / Event time: 2024-10-10 12:34 / Event venue: Alice's House / Event Priority: HIGH / Done: Y
2. Event name: anniversary celebration / Event time: 2024-10-23 12:34 / Event venue: hotel / Event Priority: MEDIUM / Done: N
>>>>>>> ad044256

------------------------
Events saved successfully.
------------------------
Enter a command: Thank you for using EventManagerCLI. Goodbye!
------------------------
Events saved successfully.
------------------------<|MERGE_RESOLUTION|>--- conflicted
+++ resolved
@@ -14,14 +14,11 @@
 mark -e EVENT -s STATUS: Mark an event as done or not done.
 mark -p PARTICIPANT -e EVENT -s STATUS: Mark a participant as present or absent.
 sort -by KEYWORD: Sorts events by name/time/priority.
-<<<<<<< HEAD
 exit: Exit program
+filter -e/-t/-u FILTER_DESCRIPTION: Filters events by name/time/priority.
+find -e EVENT -p NAME: Finds all participants with specified name in an event.
 ------------------------
 Events saved successfully.
-=======
-filter -e/-t/-u FILTER_DESCRIPTION: Filters events by name/time/priority.
-find -e EVENT -p NAME: Finds all participants with specified name in an event.
->>>>>>> ad044256
 ------------------------
 Enter a command: There are 0 events in your list! Here are your scheduled events:
 
@@ -69,7 +66,6 @@
 ------------------------
 Enter a command: Event added successfully
 ------------------------
-<<<<<<< HEAD
 Events saved successfully.
 ------------------------
 Enter a command: name
@@ -84,7 +80,7 @@
 Events successfully sorted by time!
 1. Event name: dinner party / Event time: 2024-10-10 12:34 / Event venue: Alice's House / Done: Y
 2. Event name: anniversary celebration / Event time: 2024-10-23 12:34 / Event venue: hotel / Done: N
-=======
+
 Enter a command: Events successfully sorted by name!
 1. Event name: anniversary celebration / Event time: 2024-10-23 12:34 / Event venue: hotel / Event Priority: MEDIUM / Done: N
 2. Event name: dinner party / Event time: 2024-10-10 12:34 / Event venue: Alice's House / Event Priority: HIGH / Done: Y
@@ -93,7 +89,6 @@
 Enter a command: Events successfully sorted by time!
 1. Event name: dinner party / Event time: 2024-10-10 12:34 / Event venue: Alice's House / Event Priority: HIGH / Done: Y
 2. Event name: anniversary celebration / Event time: 2024-10-23 12:34 / Event venue: hotel / Event Priority: MEDIUM / Done: N
->>>>>>> ad044256
 
 ------------------------
 Events saved successfully.
