--- conflicted
+++ resolved
@@ -31,12 +31,8 @@
 Enter a command: Invalid command!
 Please enter your commands in the following format:
 add -e EVENT -t TIME -v VENUE -u PRIORITY
-<<<<<<< HEAD
 add -p PARTICIPANT -n NUMBER -email EMAIL -e EVENT
-=======
-add -p PARTICIPANT -e EVENT
 add -m ITEM -e EVENT
->>>>>>> 2e08d6ac
 
 ------------------------
 Enter a command: Event added successfully
@@ -68,7 +64,7 @@
 Events saved successfully.
 ------------------------
 Enter a command: There are 1 participants in dinner party! Here are your participants:
-1. [ ] Name: Mary / Number: 98512525 / Email: example@gmail.com
+1. Name: Mary / Number: 98512525 / Email: example@gmail.com [ ]
 
 ------------------------
 Events saved successfully.
