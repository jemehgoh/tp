Welcome to EventManagerCLI.
Error loading data from file: information.csv.
------------------------
Enter a command: Invalid command!
------------------------
Enter a command: Here are the possible commands:

list: List events.
view -e EVENT -y TYPE: View the list of participants or items of an event.
add -e EVENT -t TIME -v VENUE -u PRIORITY: Add an event to the event list.
add -m ITEM -e EVENT: Add an item to an even.
add -p PARTICIPANT -n NUMBER -email EMAIL -e EVENT: Add a participant to an event.
remove -e EVENT: Remove an event from the event list.
remove -p PARTICIPANT -e EVENT: Remove a participant from an event.
remove -m ITEM -e EVENT: Remove an item from an event.
edit -e EVENT -name EVENT_NAME -t TIME -v VENUE -u PRIORITY: Edit event info.
edit -m ITEM > NEW_ITEM -e EVENT: Edit an item in an event.
edit -p PARTICIPANT -n NUMBER -email EMAIL -e EVENT: Edit participant contact info.
mark -e EVENT -s STATUS: Mark an event as done or not done.
mark -p PARTICIPANT -e EVENT -s STATUS: Mark a participant as present or absent.
mark -m ITEM -e EVENT -s STATUS: Mark an item as accounted or unaccounted.
copy FROM_EVENT > TO_EVENT: Copies participant list from one event to another.
sort -by KEYWORD: Sorts events by name/time/priority.
filter -e/-t/-u FILTER_DESCRIPTION: Filters events by name/time/priority.
find -e EVENT -p PARTICIPANT: Finds all participants with specified name in an event.
exit: Exit program
------------------------
Enter a command: There are 0 events in your list! Here are your scheduled events:

------------------------
Enter a command: Invalid command!
Please enter your commands in the following format:
add -e EVENT -t TIME -v VENUE -u PRIORITY
add -p PARTICIPANT -n NUMBER -email EMAIL -e EVENT
add -m ITEM -e EVENT

------------------------
Enter a command: Event added successfully
------------------------
Enter a command: There are 1 events in your list! Here are your scheduled events:
1. Event name: dinner party / Event time: 2024-10-10 12:34 / Event venue: Alice's House / Event Priority: HIGH / Done: N

------------------------
Enter a command: Event marked as done
------------------------
Enter a command: There are 1 events in your list! Here are your scheduled events:
1. Event name: dinner party / Event time: 2024-10-10 12:34 / Event venue: Alice's House / Event Priority: HIGH / Done: Y

------------------------
Enter a command: Event not found!
------------------------
Enter a command: Event information successfully updated
------------------------
Enter a command: There are 1 events in your list! Here are your scheduled events:
1. Event name: dinner party / Event time: 2024-10-10 15:00 / Event venue: Bob's House / Event Priority: LOW / Done: Y

------------------------
Enter a command: Participant added successfully
------------------------
Enter a command: Invalid command!
Please enter your commands in the following format:
view -e EVENT -y TYPE

------------------------
Enter a command: Participant contact information successfully updated
------------------------
Enter a command: There are 1 participants in dinner party! Here are your participants:
1. Name: Mary / Number: 98624759 / Email: Mary@gmail.com [ ]

------------------------
Enter a command: Event added successfully
------------------------
Enter a command: Events successfully sorted by name!
1. Event name: anniversary celebration / Event time: 2024-10-23 12:34 / Event venue: hotel / Event Priority: MEDIUM / Done: N
2. Event name: dinner party / Event time: 2024-10-10 15:00 / Event venue: Bob's House / Event Priority: LOW / Done: Y

------------------------
Enter a command: Events successfully sorted by time!
1. Event name: dinner party / Event time: 2024-10-10 15:00 / Event venue: Bob's House / Event Priority: LOW / Done: Y
2. Event name: anniversary celebration / Event time: 2024-10-23 12:34 / Event venue: hotel / Event Priority: MEDIUM / Done: N

------------------------
<<<<<<< HEAD
=======
Events saved successfully.
------------------------
Enter a command: Item added successfully
------------------------
Events saved successfully.
------------------------
Enter a command: Item accounted for.
------------------------
Events saved successfully.
------------------------
Enter a command: There are 1 items in dinner party! Here are your items:
1. curry chicken [X]

------------------------
Events saved successfully.
------------------------
>>>>>>> b20c0cb2
Enter a command: There are 2 events in your list! Here are your scheduled events:
1. Event name: dinner party / Event time: 2024-10-10 15:00 / Event venue: Bob's House / Event Priority: LOW / Done: Y
2. Event name: anniversary celebration / Event time: 2024-10-23 12:34 / Event venue: hotel / Event Priority: MEDIUM / Done: N

------------------------
Enter a command: Item added successfully
------------------------
Enter a command: There are 1 items in anniversary celebration! Here are your items:
1. balloon [ ]

------------------------
Enter a command: Item successfully updated
------------------------
Enter a command: There are 1 items in anniversary celebration! Here are your items:
1. cake [ ]

------------------------
Enter a command: Thank you for using EventManagerCLI. Goodbye!
------------------------<|MERGE_RESOLUTION|>--- conflicted
+++ resolved
@@ -80,8 +80,6 @@
 2. Event name: anniversary celebration / Event time: 2024-10-23 12:34 / Event venue: hotel / Event Priority: MEDIUM / Done: N
 
 ------------------------
-<<<<<<< HEAD
-=======
 Events saved successfully.
 ------------------------
 Enter a command: Item added successfully
@@ -98,7 +96,6 @@
 ------------------------
 Events saved successfully.
 ------------------------
->>>>>>> b20c0cb2
 Enter a command: There are 2 events in your list! Here are your scheduled events:
 1. Event name: dinner party / Event time: 2024-10-10 15:00 / Event venue: Bob's House / Event Priority: LOW / Done: Y
 2. Event name: anniversary celebration / Event time: 2024-10-23 12:34 / Event venue: hotel / Event Priority: MEDIUM / Done: N
