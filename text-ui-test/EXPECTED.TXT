--- conflicted
+++ resolved
@@ -21,11 +21,7 @@
 Enter a command: Event added successfully
 ------------------------
 Enter a command: There are 1 events in your list! Here are your scheduled events:
-<<<<<<< HEAD
-1. Event name: dinner party/ Event time: 2024-10-10/ Event venue: Alice's House
-=======
 1. Event name: dinner party / Event time: 2024-10-10 / Event venue: Alice's House
->>>>>>> f73205f7
 
 ------------------------
 Enter a command: Thank you for using EventManagerCLI. Goodbye!
