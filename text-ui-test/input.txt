--- conflicted
+++ resolved
@@ -16,15 +16,12 @@
 add -e anniversary celebration -t 2024-10-23 12:34 -v hotel -u medium
 sort -by name
 sort -by time
-<<<<<<< HEAD
 add -m curry chicken -e dinner party
 mark -m curry chicken -e dinner party -s accounted
 view -e dinner party -y item
-=======
 list
 add -m balloon -e anniversary celebration
 view -e anniversary celebration -y item
 edit -m balloon > cake -e anniversary celebration
 view -e anniversary celebration -y item
->>>>>>> 37f7b355
 exit