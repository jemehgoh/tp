--- conflicted
+++ resolved
@@ -1,13 +1,8 @@
 # About us
 
-<<<<<<< HEAD
 Display |     Name     |         Github Profile          | Portfolio 
 --------|:------------:|:-------------------------------:|:---------:
 ![](https://via.placeholder.com/100.png?text=Photo) | Lim Tze Kang | [LTK-1606](https://github.com/LTK-1606) | [Portfolio](docs/team/johndoe.md)
-=======
-Display |    Name    | Github Profile | Portfolio 
---------|:----------:|:--------------:|:---------:
 ![](https://via.placeholder.com/100.png?text=Photo) | Glenn Chew | [Github](https://github.com/glenn-chew) | [Portfolio](docs/team/johndoe.md)
 ![](https://via.placeholder.com/100.png?text=Photo) | Jeremy Goh | [Github](https://github.com/jemehgoh) | [Portfolio](docs/team/johndoe.md)
-![](https://via.placeholder.com/100.png?text=Photo) | FU Yixuan | [Github](https://github.com/MatchaRRR) | [Portfolio](docs/team/yixuan.md)
->>>>>>> 5892f99a
+![](https://via.placeholder.com/100.png?text=Photo) | FU Yixuan | [Github](https://github.com/MatchaRRR) | [Portfolio](docs/team/yixuan.md)