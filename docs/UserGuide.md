# User Guide

* [Introduction](#introduction)
* [Quick Start](#quick-start)
* [Features](#features)
  * [Notes about the command format](#notes-about-the-command-format)
  * [Viewing the command list: `menu`](#viewing-the-command-list-menu)
  * [Listing all events: `list`](#listing-all-events-list)
  * [Adding an event, participant or item: `add`](#adding-an-event-participant-or-item-add)
  * [Removing an event, participant or item: `remove`](#removing-an-event-participant-or-item-remove-)
  * [Viewing all participants or items for an event: `view`](#viewing-all-participants-or-items-for-an-event-view)
  * [Editing the information of an event, participant or item: `edit`](#editing-the-information-of-an-event-participant-or-item-edit)
  * [Marking events, participants, or items: `mark`](#marking-events-participants-or-items-mark)
  * [Copying the participant list: `copy`](#copying-the-participant-list-copy)
  * [Sorting the event list: `sort`](#sorting-the-event-list-sort)
  * [Filtering the event list: `filter`](#filtering-the-event-list-filter)
  * [Finding a participant: `find`](#finding-a-participant-find)
  * [Exiting the program: `exit`](#exiting-the-program-exit)
  * [Saving of program data](#saving-of-program-data)
  * [Loading of program data](#loading-of-program-data)
  * [Editing of saved program data](#editing-of-saved-program-data)
* [Command Summary](#command-summary)
<div style="page-break-after: always;"></div>

## Introduction

EventManagerCLI is a CLI application that allows organisers of small-scale events to track
the participants and logistics of such events.

## Quick Start

1. Ensure that you have Java 17 or above installed.
2. Download the latest version of `EventManagerCLI` from [here](https://github.com/AY2425S1-CS2113-W13-3/tp/releases).
3. Open a new terminal in the folder that you put the JAR file in, and run the program with the command ```java -jar manager.jar```.
The following message would be printed:
```
Welcome to EventManagerCLI.
Enter a command:
```

## Features

### Notes about the command format:

* Words in `UPPER_CASE` represent parameters that are to be supplied by the user (unless otherwise specified).
* Parameters listed have to be entered in the specified order.
  * e.g. `add -e Origami workshop -v Building A -t 2024-10-12 18:00 -u HIGH` will be interpreted as an invalid command.
* Extraneous parameters for commands that do not take in parameters (e.g. `list`) will be ignored.
  * e.g. `list 1234` and `list -e event` will be interpreted by the program as `list`.
<div style="page-break-after: always;"></div>

### Viewing the command list: `menu`

Shows a list of all valid user commands in the program.

```
Here are the possible commands:
        
menu: List commands   
list: List events.
add -e EVENT -t TIME -v VENUE -u PRIORITY: Add an event to the event list.
add -p PARTICIPANT -email EMAIL -e EVENT: Add a participant to an event.
add -m ITEM -e EVENT: Add an item to an event.
remove -e EVENT: Remove an event from the event list.
remove -p PARTICIPANT -e EVENT: Remove a participant from an event.
remove -m ITEM -e EVENT: Remove an item from an event.
edit -e OLD_EVENT_NAME -name NEW_EVENT_NAME -t TIME -v VENUE -u PRIORITY: Edit event info.
edit -p PARTICIPANT -email EMAIL -e EVENT: Edit participant contact info.
edit -m OLD_ITEM_NAME > NEW_ITEM_NAME -e EVENT: Edit an item in an event.
view -e EVENT -y TYPE: View the list of participants or items of an event.
mark -e EVENT -s STATUS: Mark an event as done or not done.
mark -p PARTICIPANT -e EVENT -s STATUS: Mark a participant as present or absent.
mark -m ITEM -e EVENT -s STATUS: Mark an item as accounted or unaccounted.
copy FROM_EVENT > TO_EVENT: Copies participant list from one event to another.
sort -by KEYWORD: Sorts events by name/time/priority.
filter -e/-d/-t/-x/-u FILTER_DESCRIPTION: Filters events by name/date/time/date-time/priority.
find -e EVENT -p NAME: Finds all participants with specified name in an event.
exit: Exit program.

```

Format: `menu`

### Listing all events: `list`

Shows a list of all events currently stored in the program.

Format: `list`
<div style="page-break-after: always;"></div>

### Adding an event, participant or item: `add`

Adds an event to the event list, a participant to an event, or an item to an event.

Format:  

* `add -e EVENT -t TIME -v VENUE -u PRIORITY` for adding an event to the events list.
* `add -p PARTICIPANT -email EMAIL -e EVENT` for adding a participant to an event.
* `add -m ITEM -e EVENT` for adding an item to an event.

Remarks:

* `TIME` must be entered in the format `yyyy-mm-dd HH:mm`.
* `PRIORITY` must be either `HIGH`, `MEDIUM`, or `LOW`.
  * The values entered for `PRIORITY` are case-insensitive.
* If the event list has an `Event` with the name `EVENT`, or the specified event has a `Participant` or `Item` with the name of the `Participant`/`Item` to be added, an indexed suffix is added to differentiate the different entries.
  * e.g. adding two `Event`s with the same name `Wood workshop` would result in the second `Event` being named `Wood workshop (1)`.
* The index value increases as more `Event`s, `Item`s or `Participant`s are added.
  
Examples:

* `add -e Origami workshop -t 2024-10-12 18:00 -v Building A -u HIGH` adds an event with name `Origami workshop`, time `2024-10-12 18:00`, venue `Building A` and priority `HIGH` to the events list.
* `add -p John Tan -email john@gmail.com -e Origami workshop` adds a participant `John Tan` to the event `Origami workshop`.
* `add -m Origami paper -e Origami workshop` adds an item `Origami paper` to the event `Origami workshop`.

### Removing an event, participant or item: `remove` 

Removes an event from the event list, a participant from an event, or an item from an event.

Format:

* `remove -e EVENT` for removing an event from the event list.
* `remove -p PARTICIPANT -e EVENT` for removing a participant from an event.
* `remove -m ITEM -e EVENT` for removing an item from an event.

Examples:

* `remove -e Origami workshop` removes the event `Origami workshop` from the event list.
* `remove -p John Tan -e Origami workshop` removes the participant `John Tan` from the event `Origami workshop`.
* `remove -m Origami paper -e Origami workshop` removes the item `Origami paper` from the event `Origami workshop`.
<div style="page-break-after: always;"></div>

### Viewing all participants or items for an event: `view`

Shows a list of all participants or items for an event.

Format: `view -e EVENT -y TYPE`

* The list shown varies based on the value of `TYPE` entered, as follows:
  * A list of participants is shown when `TYPE` is `participant`.
  * A list of items is shown when `TYPE` is `item`.
* `TYPE` is case-insensitive, i.e. `PARTICIPANT` and `participant` will produce the same result.

Examples:

* `view -e Origami workshop -y participant` shows a list of all participants for the event `Origami workshop`.
* `view -e Origami workshop -y item` shows a list of all items for the event `Origami workshop`. 

### Editing the information of an event, participant or item: `edit`

Edits the information of an event/participant/item.

Format:

* `edit -e OLD_EVENT_NAME -name NEW_EVENT_NAME -t TIME -v VENUE -u PRIORITY` for editing an event's basic information.
* `edit -p PARTICIPANT -email EMAIL -e EVENT` for editing a participant's contact information in an event.
<<<<<<< HEAD
* `edit -m OLD_ITEM > NEW_ITEM -e EVENT` for editing an item's information in an event.
=======
* `edit -m OLD_ITEM_NAME > NEW_ITEM_NAME -e EVENT` for editing an item's information in an event.

Remarks:

* If there is already an `Event` with the name `NEW_EVENT_NAME` in the event list, or an `Item` with the name `NEW_ITEM_NAME` in the specified event, an indexed suffix is added to differentiate the events.
  * e.g. given that an `Event` named `Wood workshop` is already present in the list, editing another `Event` to have the name `Wood workshop` would result in it being named `Wood workshop (1)`.
>>>>>>> 022362a6

Examples:

* `edit -e CS2113 -name CS2113T -t 2024-10-25 16:00 -v LT16 -u HIGH` edits the information of the event `CS2113`.
* `edit -p Mary -email mary@gmail.com -e CS2113` edits the contact information of the participant `Mary` in the event `CS2113`.
* `edit -m balloon > cake -e anniversary` edits the item `balloon` in the event `anniversary` to `cake`.
<div style="page-break-after: always;"></div>

### Marking events, participants, or items: `mark`

Marks an event in the event list, a participant in an event, or an item in an event.

Events can be marked as done or not done, participants marked as present or absent, and items marked as accounted for or unaccounted for.

Format: 

* `mark -e EVENT -s STATUS` to mark an event as done or not done.
* `mark -p PARTICIPANT -e EVENT -s STATUS` to mark a participant in an event as present or absent.
* `mark -m ITEM -e EVENT -s STATUS` to mark an item in an event as accounted for or unaccounted for.

Remarks:

* The `STATUS` parameter takes in the following values:
  * For marking events: `done` to mark as done, `undone` to mark as not done.
  * For marking participants: `present` to mark present, `absent` to mark absent.
  * For marking items: `accounted` to mark accounted, `unaccounted` to mark unaccounted.

Examples:

* Marking events:

  * `mark -e Origami workshop -s done` marks the event `Origami workshop` as done.
  * `mark -e Origami workshop -s undone` marks the event `Origami workshop` as not done.
  
* Marking participants:

  * `mark -p John Tan -e Origami workshop -s present` marks the participant `John Tan` in the `Origami workshop` event as present.
  * `mark -p John Tan -e Origami workshop -s absent` marks the participant `John Tan` in the `Origami workshop` event as absent.

* Marking items:

  * `mark -m Origami paper -e Origami workshop -s accounted` marks the item `Origami paper` in the `Origami workshop` event as accounted.
  * `mark -m Origami paper -e Origami workshop -s unaccounted` marks the item `Origami paper` in the `Origami workshop` event as unaccounted.

### Copying the participant list: `copy`

Copies the participant list from one event to another event.

Format: `copy FROM_EVENT > TO_EVENT`

* Both events must already exist.
* The mark status of the `Participant`s in the copy participant list will be reset (i.e. set as absent).
* If the event `TO_EVENT` already has an existing participant list, `TO_EVENT`'s participant list will be overwritten.

Examples:

* `copy Origami workshop > Coding workshop` copies the participant list from the `Origami workshop` event to the `Coding workshop` event.

### Sorting the event list: `sort`

Sorts events according to event name, event date-time or event priority level.

Format: `sort -by KEYWORD`

* `KEYWORD` is case-insensitive, but must be one of these inputs: `name/time/priority`

Examples:
* `sort -by name` will output a list of all the user's events alphabetically (from A to Z).
* `sort -by time` will output a list of all the user's events chronologically (earliest to latest).
* `sort -by priority` will output a list of all the user's events in terms of urgency (most to least important).

### Filtering the event list: `filter`

Filters out events from the event list based on name, date-time or priority level.

Format: `filter -e/-d/-t/-x/-u DESCRIPTION`

* `-e/-d/-t/-x/-u` are the flags for name, date-time and priority level respectively.
* `DESCRIPTION` is case-insensitive.

Examples:
* `filter -e workshop` will output all events with `workshop` in their event name.
* `filter -d 2024-03-02` will output all events that are occurring in `2024-03-02`.
* `filter -t 12:00` will output all events that are occurring at `12:00`.
* `filter -x 2024-03-02 12:00` will output all events that are occurring at `2024-03-02 12:00`. 
* `filter -u high` with output all events with priority level `HIGH`.
<div style="page-break-after: always;"></div>

### Finding a participant: `find`

Finds all participants with a specified name in a specified event.

Format: `find -e EVENT -p NAME`

* The `NAME` keyword is case-insensitive.

Examples:
* `find -e Origami workshop -p john` will output all participants with `john` in their name in the event `Origami workshop`.

### Exiting the program: `exit`

Exits the program.

Format: `exit`

### Saving of program data

The program saves its stored data into `data.csv` files in the same directory as the application `.JAR`.

This file consolidates information on `Events`, `Participants` and `Items` as follows:

* Each `Event` is stored with fields for its name, datetime, venue, priority, and completion status.
* Each `Participant` entry is tied to a corresponding `Event` and includes the participant’s name, contact number, email, attendance status, and the event name.
* Each `Item` entry, also tied to an `Event`, includes the item’s name, availability status, and event name.

The data is saved after the execution of every command and upon program termination.

### Loading of program data

Upon startup, the program loads data from the `data.csv` file.

If the file does not exist in the directory, it will be automatically created when data is saved.
<div style="page-break-after: always;"></div>

### Editing of saved program data

Amendment of data is strictly restricted to the program.

Direct amendment from `data.csv` files is not recommended to prevent data from being lost due to incorrect detail inputs.

The program data is stored in the following format:

For Events

```
"EVENT",EVENT_NAME,TIME,VENUE,PRIORITY,STATUS
```

* `TIME` must be in the format `yyyy-mm-dd hh:mm`.
* `PRIORITY` must be either `HIGH`, `MEDIUM`, or `LOW`.
* `STATUS` must be either `Y` or `N`

For Participants:

```
"PARTICIPANT",PARTICIPANT_NAME,EMAIL,EVENT,STATUS
```

* `EMAIL` must follow a similar format such as example@gmail.com
* An entry for the `Event` corresponding to `EVENT` must be present in `data.csv`.
* `STATUS` must be either `Y` or `N`

For Items:

```
"ITEM",ITEM_NAME,EVENT,STATUS
```

* An entry for the `Event` corresponding to `EVENT` must be present in `data.csv`.
* `STATUS` must be either `Y` or `N`

The first field of each entry (`"EVENT"`, `"PARTICIPANT"`, `"ITEM"`) corresponds to the object type being stored, and can only take the values specified in the above format line. 

All fields added to `data.csv` must also be enclosed within double quotation marks (`" "`) to be properly parsed.

If the above format or parameter constraints are not followed, the `Event`, `Participant` or `Item` corresponding to the file line will be ignored upon program startup.
<div style="page-break-after: always;"></div>

## Command Summary

* List possible commands: `menu`
* List all events: `list`
* Add event: `add -e EVENT -t TIME -v VENUE -u PRIORITY`
* Add participant to an event: `add -p PARTICIPANT -email EMAIL -e EVENT`
* Add item to an event: `add -m ITEM -e EVENT`
* Remove event: `remove -e EVENT`
* Remove participant from an event: `remove -p PARTICIPANT -e EVENT`
* Remove item from an event: `remove -m ITEM -e EVENT`
* Edit event: `edit -e OLD_EVENT_NAME -name NEW_EVENT_NAME -t TIME -v VENUE -u PRIORITY`
* Edit participant of an event: `edit -p PARTICIPANT -email EMAIL -e EVENT`
* Edit item of an event: `edit -m OLD_ITEM_NAME > NEW_ITEM_NAME -e EVENT`
* View all participants or items for an event: `view -e EVENT -y TYPE`
* Mark an event as done: `mark -e EVENT -s STATUS`
* Mark a participant as present: `mark -p PARTICIPANT -e EVENT -s STATUS`
* Mark an item as accounted for: `mark -m ITEM -e EVENT -s STATUS`
* Copy participant list: `copy FROM_EVENT > TO_EVENT`
* Sort events: `sort -by KEYWORD`
* Filter events: `filter -e/-t/-u FILTER_DESCRIPTION`
* Find participants: `find -e EVENT -p NAME`
* Exit program: `exit`<|MERGE_RESOLUTION|>--- conflicted
+++ resolved
@@ -154,16 +154,12 @@
 
 * `edit -e OLD_EVENT_NAME -name NEW_EVENT_NAME -t TIME -v VENUE -u PRIORITY` for editing an event's basic information.
 * `edit -p PARTICIPANT -email EMAIL -e EVENT` for editing a participant's contact information in an event.
-<<<<<<< HEAD
-* `edit -m OLD_ITEM > NEW_ITEM -e EVENT` for editing an item's information in an event.
-=======
 * `edit -m OLD_ITEM_NAME > NEW_ITEM_NAME -e EVENT` for editing an item's information in an event.
 
 Remarks:
 
 * If there is already an `Event` with the name `NEW_EVENT_NAME` in the event list, or an `Item` with the name `NEW_ITEM_NAME` in the specified event, an indexed suffix is added to differentiate the events.
   * e.g. given that an `Event` named `Wood workshop` is already present in the list, editing another `Event` to have the name `Wood workshop` would result in it being named `Wood workshop (1)`.
->>>>>>> 022362a6
 
 Examples:
 
