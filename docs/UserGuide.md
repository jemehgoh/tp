# User Guide

* [Introduction](#introduction)
* [Quick Start](#quick-start)
* [Features](#features)
  * [Notes about the command format](#notes-about-the-command-format)
  * [Viewing the command list: `menu`](#viewing-the-command-list-menu)
  * [Listing all events: `list`](#listing-all-events-list)
  * [Adding an event, participant or item: `add`](#adding-an-event-participant-or-item-add)
  * [Removing an event, participant or item: `remove`](#removing-an-event-participant-or-item-remove-)
  * [Viewing all participants or items for an event: `view`](#viewing-all-participants-or-items-for-an-event-view)
  * [Editing the information of an event, participant or item: `edit`](#editing-the-information-of-an-event-participant-or-item-edit)
  * [Marking events, participants, or items: `mark`](#marking-events-participants-or-items-mark)
  * [Copying the participant list: `copy`](#copying-the-participant-list-copy)
  * [Sorting the event list: `sort`](#sorting-the-event-list-sort)
  * [Filtering the event list: `filter`](#filtering-the-event-list-filter)
  * [Finding a participant: `find`](#finding-a-participant-find)
  * [Exiting the program: `exit`](#exiting-the-program-exit)
  * [Saving of program data](#saving-of-program-data)
  * [Loading of program data](#loading-of-program-data)
  * [Editing of saved program data](#editing-of-saved-program-data)
* [Command Summary](#command-summary)
<div style="page-break-after: always;"></div>

## Introduction

EventManagerCLI is a CLI application that allows organisers of small-scale events to track
the participants and logistics of such events.

## Quick Start

1. Ensure that you have Java 17 or above installed.
2. Download the latest version of `EventManagerCLI` from [here](https://github.com/AY2425S1-CS2113-W13-3/tp/releases).
3. Open a new terminal in the folder that you put the JAR file in, and run the program with the following commands:

For Windows:

```
[Console]::OutputEncoding = [System.Text.Encoding]::UTF8 
chcp 65001 
java "-Dfile.encoding=UTF-8" -jar manager.jar
```

For macOS and Linux:

```
java "-Dfile.encoding=UTF-8" -jar manager.jar
```

The following message would be printed:

```
Welcome to EventManagerCLI.
Enter a command:
```

## Features

### Notes about the command format:

* Words in `UPPER_CASE` represent parameters that are to be supplied by the user (unless otherwise specified).
* Parameters listed have to be entered in the specified order.
  * e.g. `add -e Origami workshop -v Building A -t 2024-10-12 18:00 -u HIGH` will be interpreted as an invalid command.
* Extraneous parameters for commands that do not take in parameters (e.g. `list`) will be ignored.
  * e.g. `list 1234` and `list -e event` will be interpreted by the program as `list`.
<div style="page-break-after: always;"></div>

### Viewing the command list: `menu`

Shows a list of all valid user commands in the program.

```
Here are all the possible commands:
           
menu: Displays a list of all commands.
list: Displays a list of all events.
add -e EVENT -t TIME -v VENUE -u PRIORITY: Adds an event to the event list.
add -p PARTICIPANT -email EMAIL -e EVENT: Adds a participant to an event.
add -m ITEM -e EVENT: Adds an item to an event.
remove -e EVENT: Removes an event from the event list.
remove -p PARTICIPANT -e EVENT: Removes a participant from an event.
remove -m ITEM -e EVENT: Removes an item from an event.
edit -e OLD_EVENT_NAME -name NEW_EVENT_NAME -t TIME -v VENUE -u PRIORITY: Edits an event's info.
edit -p OLD_PARTICIPANT_NAME -name NEW_PARTICIPANT_NAME -email EMAIL -e EVENT: Edits a participant's info.
edit -m OLD_ITEM_NAME > NEW_ITEM_NAME -e EVENT: Edits an item's info.
view -e EVENT -y TYPE: Displays the list of participants or items of an event.
mark -e EVENT -s STATUS: Marks an event as done or not done.
mark -p PARTICIPANT -e EVENT -s STATUS: Marks a participant as present or absent.
mark -m ITEM -e EVENT -s STATUS: Marks an item as accounted or unaccounted for.
copy FROM_EVENT > TO_EVENT: Copies the participant list from one event to another.
sort -by KEYWORD: Sorts events by name/time/priority.
filter -e/-d/-t/-x/-u FILTER_DESCRIPTION: Filters events by name/date/time/date-time/priority.
find -e EVENT -p NAME: Finds all participants with a specified name in an event.
exit: Exits program.

```

Format: `menu`

### Listing all events: `list`

Shows a list of all events currently stored in the program.

Format: `list`
<div style="page-break-after: always;"></div>

### Adding an event, participant or item: `add`

Adds an event to the event list, a participant to an event, or an item to an event.

Format:  

* `add -e EVENT -t TIME -v VENUE -u PRIORITY` for adding an event to the events list.
* `add -p PARTICIPANT -email EMAIL -e EVENT` for adding a participant to an event.
* `add -m ITEM -e EVENT` for adding an item to an event.

Remarks:

* `TIME` must be entered in the format `yyyy-mm-dd HH:mm`. 
  * There is no year 0000, no month 0 and no day 0 in the AD Calendar. Using such inputs will throw an error.
  * Using date-time inputs from the past (before the current date-time) will throw an error.
* `PRIORITY` must be either `HIGH`, `MEDIUM`, or `LOW`.
  * The values entered for `PRIORITY` are case-insensitive.
* If the event list has an `Event` with the name `EVENT`, or the specified event has a `Participant` or `Item` with the name of the `Participant`/`Item` to be added, an indexed suffix is added to differentiate the different entries.
  * e.g. adding two `Event`s with the same name `Wood workshop` would result in the second `Event` being named `Wood workshop (1)`.
* The index value increases as more `Event`s, `Item`s or `Participant`s are added.
  
Examples:

* `add -e Origami workshop -t 2024-10-12 18:00 -v Building A -u HIGH` adds an event with name `Origami workshop`, time `2024-10-12 18:00`, venue `Building A` and priority `HIGH` to the events list.
* `add -p John Tan -email john@gmail.com -e Origami workshop` adds a participant `John Tan` to the event `Origami workshop`.
* `add -m Origami paper -e Origami workshop` adds an item `Origami paper` to the event `Origami workshop`.

### Removing an event, participant or item: `remove` 

Removes an event from the event list, a participant from an event, or an item from an event.

Format:

* `remove -e EVENT` for removing an event from the event list.
* `remove -p PARTICIPANT -e EVENT` for removing a participant from an event.
* `remove -m ITEM -e EVENT` for removing an item from an event.

Examples:

* `remove -e Origami workshop` removes the event `Origami workshop` from the event list.
* `remove -p John Tan -e Origami workshop` removes the participant `John Tan` from the event `Origami workshop`.
* `remove -m Origami paper -e Origami workshop` removes the item `Origami paper` from the event `Origami workshop`.
<div style="page-break-after: always;"></div>

### Viewing all participants or items for an event: `view`

Shows a list of all participants or items for an event.

Format: `view -e EVENT -y TYPE`

* The list shown varies based on the value of `TYPE` entered, as follows:
  * A list of participants is shown when `TYPE` is `participant`.
  * A list of items is shown when `TYPE` is `item`.
* `TYPE` is case-insensitive, i.e. `PARTICIPANT` and `participant` will produce the same result.

Examples:

* `view -e Origami workshop -y participant` shows a list of all participants for the event `Origami workshop`.
* `view -e Origami workshop -y item` shows a list of all items for the event `Origami workshop`. 

### Editing the information of an event, participant or item: `edit`

Edits the information of an event/participant/item.

Format:

* `edit -e OLD_EVENT_NAME -name NEW_EVENT_NAME -t TIME -v VENUE -u PRIORITY` for editing an event's basic information.
* `edit -p OLD_PARTICIPANT -name NEW_PARTICIPANT -email EMAIL -e EVENT` for editing a participant's contact information in an event.
* `edit -m OLD_ITEM_NAME > NEW_ITEM_NAME -e EVENT` for editing an item's information in an event.

Remarks:

* If there is already an `Event` with the name `NEW_EVENT_NAME` in the event list, or an `Item` with the name `NEW_ITEM_NAME` in the specified event, an indexed suffix is added to differentiate the events.
  * e.g. given that an `Event` named `Wood workshop` is already present in the list, editing another `Event` to have the name `Wood workshop` would result in it being named `Wood workshop(1)`.
* `TIME` cannot be edited to a date-time in the past.

Examples:

* `edit -e CS2113 -name CS2113T -t 2024-10-25 16:00 -v LT16 -u HIGH` edits the information of the event `CS2113`.
* `edit -p Mary -name Mary -email mary@gmail.com -e CS2113` edits the information of the participant `Mary` in the event `CS2113`.
* `edit -m balloon > cake -e anniversary` edits the item `balloon` in the event `anniversary` to `cake`.
<div style="page-break-after: always;"></div>

### Marking events, participants, or items: `mark`

Marks an event in the event list, a participant in an event, or an item in an event.

Events can be marked as done or not done, participants marked as present or absent, and items marked as accounted for or unaccounted for.

Format: 

* `mark -e EVENT -s STATUS` to mark an event as done or not done.
* `mark -p PARTICIPANT -e EVENT -s STATUS` to mark a participant in an event as present or absent.
* `mark -m ITEM -e EVENT -s STATUS` to mark an item in an event as accounted for or unaccounted for.

Remarks:

* The `STATUS` parameter takes in the following values:
  * For marking events: `done` to mark as done, `undone` to mark as not done.
  * For marking participants: `present` to mark present, `absent` to mark absent.
  * For marking items: `accounted` to mark accounted, `unaccounted` to mark unaccounted.

Examples:

* Marking events:

  * `mark -e Origami workshop -s done` marks the event `Origami workshop` as done.
  * `mark -e Origami workshop -s undone` marks the event `Origami workshop` as not done.
  
* Marking participants:

  * `mark -p John Tan -e Origami workshop -s present` marks the participant `John Tan` in the `Origami workshop` event as present.
  * `mark -p John Tan -e Origami workshop -s absent` marks the participant `John Tan` in the `Origami workshop` event as absent.

* Marking items:

  * `mark -m Origami paper -e Origami workshop -s accounted` marks the item `Origami paper` in the `Origami workshop` event as accounted.
  * `mark -m Origami paper -e Origami workshop -s unaccounted` marks the item `Origami paper` in the `Origami workshop` event as unaccounted.

### Copying the participant list: `copy`

Copies the participant list from one event to another event.

Format: `copy FROM_EVENT > TO_EVENT`

* Both events must already exist.
* The mark status of the `Participant`s in the copy participant list will be reset (i.e. set as absent).
* If the event `TO_EVENT` already has an existing participant list, `TO_EVENT`'s participant list will be overwritten.

Examples:

* `copy Origami workshop > Coding workshop` copies the participant list from the `Origami workshop` event to the `Coding workshop` event.

### Sorting the event list: `sort`

Sorts events according to event name, event date-time or event priority level.

Format: `sort -by KEYWORD`

* `KEYWORD` is case-insensitive, but must be one of these inputs: `name/time/priority`

Examples:
* `sort -by name` will output a list of all the user's events alphabetically (from A to Z).
* `sort -by time` will output a list of all the user's events chronologically (earliest to latest).
* `sort -by priority` will output a list of all the user's events in terms of urgency (most to least important).

### Filtering the event list: `filter`

Filters out events from the event list based on name, date-time or priority level.

Format: `filter -e/-d/-t/-x/-u DESCRIPTION`

* `-e/-d/-t/-x/-u` are the flags for name, date, time, date-time and priority level respectively.
* `DESCRIPTION` is only case-insensitive for priority level.

Examples:
* `filter -e workshop` will output all events with `workshop` in their event name.
* `filter -d 2024-03-02` will output all events that are occurring in `2024-03-02`.
* `filter -t 12:00` will output all events that are occurring at `12:00`.
* `filter -x 2024-03-02 12:00` will output all events that are occurring at `2024-03-02 12:00`. 
* `filter -u high` with output all events with priority level `HIGH`.
<div style="page-break-after: always;"></div>

### Finding a participant: `find`

Finds all participants with a specified name in a specified event.

Format: `find -e EVENT -p NAME`

* The `NAME` keyword is case-insensitive.

Examples:
* `find -e Origami workshop -p john` will output all participants with `john` in their name in the event `Origami workshop`.

### Exiting the program: `exit`

Exits the program.

Format: `exit`

### Saving of program data

The program saves its stored data into `data.txt` file in the same directory as the application `.JAR`.

This file consolidates information on `Events`, `Participants` and `Items` as follows:

* Each `Event` is stored with fields for its name, datetime, venue, priority, and completion status.
* Each `Participant` entry is tied to a corresponding `Event` and includes the participant’s name, contact number, email, attendance status, and the event name.
* Each `Item` entry, also tied to an `Event`, includes the item’s name, availability status, and event name.

The data is saved after the execution of every command and upon program termination.

### Loading of program data

Upon startup, the program loads data from the `data.txt` file.

If the file does not exist in the directory, it will be automatically created when data is saved.
<div style="page-break-after: always;"></div>

### Editing of saved program data

Amendment of data is strictly restricted to the program.

Direct amendment from the `data.txt` file is not recommended to prevent data from being lost due to incorrect detail inputs.

The program data is stored in the following format:

For Events

```
"EVENT",EVENT_NAME,TIME,VENUE,PRIORITY,STATUS
```

* `TIME` must be in the format `yyyy-mm-dd hh:mm`.
* `PRIORITY` must be either `HIGH`, `MEDIUM`, or `LOW`.
* `STATUS` must be either `Y` or `N`

For Participants:

```
"PARTICIPANT",PARTICIPANT_NAME,EMAIL,EVENT,STATUS
```

* `EMAIL` must follow a similar format such as example@gmail.com
* An entry for the `Event` corresponding to `EVENT` must be present in `data.txt`.
* `STATUS` must be either `Y` or `N`

For Items:

```
"ITEM",ITEM_NAME,EVENT,STATUS
```

* An entry for the `Event` corresponding to `EVENT` must be present in `data.txt`.
* `STATUS` must be either `Y` or `N`

The first field of each entry (`"EVENT"`, `"PARTICIPANT"`, `"ITEM"`) corresponds to the object type being stored, and can only take the values specified in the above format line. 

All fields added to `data.txt` must also be enclosed within double quotation marks (`" "`) to be properly parsed.

If the above format or parameter constraints are not followed, the `Event`, `Participant` or `Item` corresponding to the file line will be ignored upon program startup.
<div style="page-break-after: always;"></div>

## Command Summary

* List possible commands: `menu`
* List all events: `list`
<<<<<<< HEAD
* Add an event: `add -e EVENT -t TIME -v VENUE -u PRIORITY`
* Add a participant to an event: `add -p PARTICIPANT -email EMAIL -e EVENT`
* Add an item to an event: `add -m ITEM -e EVENT`
* Remove an event: `remove -e EVENT`
* Remove a participant from an event: `remove -p PARTICIPANT -e EVENT`
* Remove an item from an event: `remove -m ITEM -e EVENT`
* Edit an event: `edit -e OLD_EVENT_NAME -name NEW_EVENT_NAME -t TIME -v VENUE -u PRIORITY`
* Edit a participant of an event: `edit -p OLD_PARTICIPANT -name NEW_PARTICIPANT -email EMAIL -e EVENT`
* Edit an item of an event: `edit -m OLD_ITEM_NAME > NEW_ITEM_NAME -e EVENT`
=======
* Add event: `add -e EVENT -t TIME -v VENUE -u PRIORITY`
* Add participant to an event: `add -p PARTICIPANT -email EMAIL -e EVENT`
* Add item to an event: `add -m ITEM -e EVENT`
* Remove event: `remove -e EVENT`
* Remove participant from an event: `remove -p PARTICIPANT -e EVENT`
* Remove item from an event: `remove -m ITEM -e EVENT`
* Edit event: `edit -e OLD_EVENT_NAME -name NEW_EVENT_NAME -t TIME -v VENUE -u PRIORITY`
* Edit participant of an event: `edit -p OLD_PARTICIPANT_NAME -name NEW_PARTICIPANT_NAME -email EMAIL -e EVENT`
* Edit item of an event: `edit -m OLD_ITEM_NAME > NEW_ITEM_NAME -e EVENT`
>>>>>>> 28ef6da3
* View all participants or items for an event: `view -e EVENT -y TYPE`
* Mark an event as done: `mark -e EVENT -s STATUS`
* Mark a participant as present: `mark -p PARTICIPANT -e EVENT -s STATUS`
* Mark an item as accounted for: `mark -m ITEM -e EVENT -s STATUS`
* Copy participant list: `copy FROM_EVENT > TO_EVENT`
* Sort events: `sort -by KEYWORD`
* Filter events: `filter -e/-d/-t/-x/-u FILTER_DESCRIPTION`
* Find participants: `find -e EVENT -p NAME`
* Exit program: `exit`<|MERGE_RESOLUTION|>--- conflicted
+++ resolved
@@ -351,7 +351,6 @@
 
 * List possible commands: `menu`
 * List all events: `list`
-<<<<<<< HEAD
 * Add an event: `add -e EVENT -t TIME -v VENUE -u PRIORITY`
 * Add a participant to an event: `add -p PARTICIPANT -email EMAIL -e EVENT`
 * Add an item to an event: `add -m ITEM -e EVENT`
@@ -359,19 +358,8 @@
 * Remove a participant from an event: `remove -p PARTICIPANT -e EVENT`
 * Remove an item from an event: `remove -m ITEM -e EVENT`
 * Edit an event: `edit -e OLD_EVENT_NAME -name NEW_EVENT_NAME -t TIME -v VENUE -u PRIORITY`
-* Edit a participant of an event: `edit -p OLD_PARTICIPANT -name NEW_PARTICIPANT -email EMAIL -e EVENT`
+* Edit a participant of an event: `edit -p OLD_PARTICIPANT_NAME -name NEW_PARTICIPANT_NAME -email EMAIL -e EVENT`
 * Edit an item of an event: `edit -m OLD_ITEM_NAME > NEW_ITEM_NAME -e EVENT`
-=======
-* Add event: `add -e EVENT -t TIME -v VENUE -u PRIORITY`
-* Add participant to an event: `add -p PARTICIPANT -email EMAIL -e EVENT`
-* Add item to an event: `add -m ITEM -e EVENT`
-* Remove event: `remove -e EVENT`
-* Remove participant from an event: `remove -p PARTICIPANT -e EVENT`
-* Remove item from an event: `remove -m ITEM -e EVENT`
-* Edit event: `edit -e OLD_EVENT_NAME -name NEW_EVENT_NAME -t TIME -v VENUE -u PRIORITY`
-* Edit participant of an event: `edit -p OLD_PARTICIPANT_NAME -name NEW_PARTICIPANT_NAME -email EMAIL -e EVENT`
-* Edit item of an event: `edit -m OLD_ITEM_NAME > NEW_ITEM_NAME -e EVENT`
->>>>>>> 28ef6da3
 * View all participants or items for an event: `view -e EVENT -y TYPE`
 * Mark an event as done: `mark -e EVENT -s STATUS`
 * Mark a participant as present: `mark -p PARTICIPANT -e EVENT -s STATUS`
