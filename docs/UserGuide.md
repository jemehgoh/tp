--- conflicted
+++ resolved
@@ -181,15 +181,9 @@
 
 Examples:
 
-<<<<<<< HEAD
-* `mark -m Origami paper -e Origami workshop -s done` marks the item `Origami paper` in the `Origami workshop` event as accounted.
-* `mark -m Origami paper -e Origami workshop -s undone` marks the item `Origami paper` in the `Origami workshop` event as unaccounted.
-
-=======
 * `mark -m Origami paper -e Origami workshop -s accounted` marks the item `Origami paper` in the `Origami workshop` event as accounted.
-* `mark -m Origami paper -e Origami workshop -s unaccounted` marks the item `Origami paper` in the `Origami workshop` event as unaccounted.
-* 
->>>>>>> 78e6402b
+* `mark -m Origami paper -e Origami workshop -s unaccounted` marks the item `Origami paper` in the `Origami workshop` event as unaccounted. 
+
 ### Copies participant list: `copy`
 
 Copies the participant list from one event to another event.
