--- conflicted
+++ resolved
@@ -3,11 +3,12 @@
 hide footbox
 
 Participant ":Main" as main
-<<<<<<< HEAD
 Participant ":Storage" as storage STORAGE_COLOUR
 Participant ":FileParser" as parser PARSER_COLOUR
 Participant ":EventList" as events EVENT_COLOUR
 
+main -> main : loadData()
+activate main
 main -> storage : loadInfo(eventList)
 activate storage STORAGE_COLOUR
 
@@ -52,24 +53,12 @@
 end
 
 
-=======
-Participant ":Storage" as storage 
-Participant ":Parser" as parser 
-Participant ":EventList" as event 
-
-main -> storage : loadEvents(events : EventList)
-activate storage 
-storage --> parser : parseFile(events, FILE_PATH)
-activate parser 
-parser -> event : addEvent(eventName, time, venue)
-activate event 
-event --> parser
-deactivate event
->>>>>>> 609af289
 parser --> storage
 deactivate parser
 storage --> main
 deactivate storage
+main --> main
+deactivate main
 
 
 @enduml