# Developer Guide

## Acknowledgements

This application uses the following dependencies:

* [OpenCSV 5.9](https://mvnrepository.com/artifact/com.opencsv/opencsv/5.9) to read and write to `.csv` files.
* [JUnit Jupiter API 5.10.0](https://mvnrepository.com/artifact/org.junit.jupiter/junit-jupiter-api/5.10.0) for unit testing.
* [JUnit Jupiter Engine 5.10.0](https://mvnrepository.com/artifact/org.junit.jupiter/junit-jupiter-engine/5.10.0) for unit testing.

## Design

<img src = "images/ArchitectureDiagram.png">

The above **Architecture Diagram** provides the high-level design of the application.

### Main components

The application comprises the following components:

* `Main`, which handles program startup and shutdown, and also interactions between other components.
* `UI`, which handles user input and showing messages to the user.
* `Storage`, which handles the loading and saving of data from and to a file upon program startup and shutdown.
* `Parser`, which converts user input into commands.
* `Command`, which are executed to modify the data stored in the program.
* `Event`, which stores the program's data.

### Interactions between components

The overall program execution is as follows:

1. Upon program startup, the `Ui` shows the user a welcome message.
2. `Storage` loads the event data from the saved file into `Event`
3. The program enters the command loop upon invocation of the `runCommandLoop()` method.
4. In the command loop, the program gets, parses and executes commands entered by the user.
5. `Storage` saves the event data in `Event` after the execution of each user command.
6. The program exits the command loop once `IsGettingCommands` is set to `false`.

<img src = "images/ArchitectureSequenceDiagram.png">

The above **Sequence Diagram** shows how the different components of the system interact in the above operation. The components are represented by classes, as follows:

* `Main` refers to the `Main` class in `Main`.
* `Ui` refers to the `Ui` class in `Ui`.
* `Storage` refers to the `Storage` class in `Storage`.
* `EventList` refers to the list of events in `Event` which the program's event data is stored (see the _Event component_ section for more details).

### UI component

<img src = "images/UiClassDiagram.png">

The `UI` component comprises an Ui class, as shown in the above **Class Diagram**.

The `UI` does the following:

* Show the user a welcome message upon program startup.
* Take in command input from the user and pass the input to `Main` (through the `getCommand()` method).
* Show output messages from `Command` to the user after command execution (through the `showOutputMessage()` method).
* Show error messages from any caught exceptions (through the `showErrorMessageToUser()` method).

### Storage component

<img src = "images/StorageClassDiagram.png">

The `Storage` component's component classes are shown in the above **Class Diagram**.

These are:

* A `Storage` class that handles the loading and saving of event data into files.
* A `FileParser` that parses through the file contents when loading event data.

The `Storage` component does the following:
* Load event data from several `.csv` files into `EventList` upon program startup.
* Save events data from `EventList` into the aforementioned `.csv` files each time a command is executed.

Additional details on the implementation of the above operations can be found in the _Saving and loading of data_ section.

### Parser component

<img src = "images/ParserClassDiagram.png">

The `Parser` component comprises a `Parser` class, as shown in the above **Class Diagram**.

The `Parser` class takes in a user input string, and constructs an `XYZCommand` object with fields parsed from the input.

The logic of the `Parser` component is illustrated in the following use case:

1. Upon receiving a user command input, `Main` constructs a new `Parser`. This state is represented in the following **Object Diagram**:

<img src = "images/ParserObjectDiagram0.png">

2. `Main` passes the user command input to `Parser`, which parses the input and constructs an `XYZCommand` object, which is returned to `Main`. 
The `Parser` instance is no longer referenced. The current state is as shown in the **Object Diagram** below:

<img src = "images/ParserObjectDiagram1.png">

The interactions between `Parser` and the other components in the above procedure is shown in the sequence diagram in the _Command component_ section.

Further details regarding command parsing can be found under _Command parsing_ in _Implementation_.

### Command component

The `Command` component comprises multiple `XYZCommand` classes, which inherit from the abstract `Command` parent class.

In each `XYZCommand` class, command execution is done through the `execute()` method, which is implemented from an abstract method in `Command`.
After the command execution, `XYZCommand`'s output message is set depending on whether the execution was a success or a failure.

The `Command` component and its component classes are shown in the below **Component Diagram**:

<img src = "images/CommandClassDiagram.png">

The logic of the command parsing and execution in `Command` is as follows:

1. The `Ui` takes in a command input from the user, and passes the user command input to `Main`.
2. The `Parser` gets the user command input from `Main` and creates an `XYZCommand` instance.
The parameters of the `XYZCommand` instance are parsed from fields given in the user input.
3. The program's event data (in the form of `EventList`) is passed to `XYZCommand` by `Main`.
4. `XYZCommand` is executed with the invocation of the `execute()` method. 
5. The `Ui` gets `XYZCommand`'s output message, and shows it to the user. 

The interactions between `Command` and other components in the system for the above set of operations is shown in the following _Sequence Diagram_:

<img src = "images/CommandSequenceDiagram.png">

### Event component

The `Event` component comprises an `EventList` class that is composed of multiple `Event`s. Each `Event` contains event participant data, represented by multiple `Participant` objects.

The `Event` component and its component classes are shown in the below **Class Diagram**:

Each `Event` is composed of the following: 

* Data on event details (the event name, date and venue), stored as separate variables.
* Data on the event priority, stored as a `Priority` enumeration value (which can be `HIGH`, `MEDIUM`, or `LOW`).
* A list of `Participant`s, each representing a participant at the event.
* A list of `Items`s, each representing an item for the event.

The component and its dependencies are shown in the below **Component Diagram**:

<img src = "images/EventComponentDiagram.png">

## Implementation

This section describes some noteworthy details on how certain features are implemented.

<<<<<<< HEAD
=======
### Command parsing ###

The user command input for the program is in the following format:

* `COMMAND_WORD FLAG PARAMETER FLAG_2 PARAMETER_2 ...`

where `COMMAND_WORD` determines the command type, `FLAG` is a command flag demarcating a parameter, and `PARAMETER` is a parameter value.

The above input is parsed into `Command`s by the `Parser` by the `Parser#parseCommand` operation, which, based upon the value of `COMMAND_WORD`, does the following:  

* If the command does not take in any parameters, the `Parser` constructs the corresponding `XYZCommandObject`.
* Otherwise, the `Parser` invokes a `Parser#parseXYZCommand` operation.

The `Parser#parseXYZCommand` operation then does the following:
* If `XYZCommand` has multiple possible operations, the `Parser`, based on the value of the first command flag, constructs the
`XYZCommand` object for one of these operations. An example from `parseAddCommand` (where `commandFlag` is the first flag) is shown in the code snippet below:

```
switch (commandFlag) {
    case EVENT_FLAG:
        return getAddEventCommand(input);
    case PARTICIPANT_FLAG:
        return getAddParticipantCommand(input);
    case ITEM_FLAG:
        return getAddItemCommand(input);
    default:
        logger.log(WARNING, "Invalid command format");
        throw new InvalidCommandException(INVALID_ADD_MESSAGE);
    }
```

* Otherwise, the `Parser` parses the user command input based on the values of the `FLAG`s in the input.
* If any of the `FLAG`s in the user command input are not present or invalid, the `Parser` throws an `InvalidCommandException`.

The interactions between classes for the parsing of a command with parameters is shown in the following **Sequence Diagram**:

<img src="images/CommandParsingSequenceDiagram.png">

>>>>>>> ce15e24e
### List feature

The `list` feature allows users to view all scheduled events in the system. 
It is implemented in the `ListCommand` class, which extends the base `Command` class and formats the output to display all events. 
Internally, the `list` operation does not modify any data but simply retrieves and displays the information from `EventList`.

The `ListCommand` class performs the following key operations:

* ListCommand#execute() — Generates a formatted message displaying all events in the list.

These operations are accessible through the `Command` and can be invoked when the list command is entered by the user.

#### Feature Implementation

Given below is an example usage scenario and the behavior of the list feature at each step:

1. User Command Input:
The user enters the command `list` to view all scheduled events.

2. Command Recognition:
The `COMMAND_WORD` is set to "list", enabling the system to recognize the command input and invoke `ListCommand`.

3. Execution of ListCommand#execute():
The `execute()` method retrieves each event from `eventList` and appends it to a formatted output message.
It uses the `String.format` method with `LIST_MESSAGE` to include the total number of events in the message header.
Events are appended to `outputMessage` with numbered formatting for readability.

4. Output Generation:
The method stores the generated `outputMessage` in `this.message`, ready for display.

The interactions between components during the execution of the `list` command are show in the **Sequence Diagram** below:

<img src = "images/ListCommandSequenceDiagram.png">

### Add feature

The `add` feature allows users to remove `Event`s from the `EventList`, `Participant`s or `Item`s from an `Event`.
It is implemented in the `AddCommand` class which extends the base `Command` class, and in the `EventList`.

The feature has three operations, namely:

1. `EventList#AddParticipantToEvent()`, which adds a `Participant` to an `Event` in the `EventList`.
2. `EventList#AddItemFromEvent()`, which adds an `Item` to an `Event` in the `EventList`.
3. `EventList#AddEvent()`, which adds an `Event` to the `EventList`.

These three operations are invoked from `AddCommand` through `AddCommand#execute()`. This overrides the `Command#execute()` operation in `Command`,
and is invoked when the latter operation is called.

In `AddCommand#execute()`, one operation is selected based on the values stored in several members of the `AddCommand` instance, namely:

* `participantName`, the name of the `Participant` to be added to the specified `Event`,
* `itemName`, the name of the `Item` to be added to the specified `Event`,
* `eventName`, the name of the specified `Event`.

The operation selection logic is as follows:

1. If `participantName` is not `null`, `EventList#AddParticipantToEvent()` will be invoked.
2. Otherwise, if `itemName` is not `null`, `EventList#AddItemToEvent()` will be invoked.
3. Otherwise, `EventList#AddEvent()` will be invoked.

This operation selection logic is executed upon the invocation of `AddCommand#execute()`.

The interactions between components during the operation selection in `AddCommand#execute()` are show in the **Sequence Diagram** below:

<img src = "images/AddCommandSequenceDiagram.png">

The `EventList#AddParticipantToEvent()` operation works as follows:

1. `EventList` gets the `Event` with the event name `eventName` from the list of `Event`s stored within it.
2. In the selected `Event`, `Event` checks if there is a `Participant` with the name in `participantName` in the list of `Participant`s. If there is one, it throws a `DuplicateDataException`.
3. Otherwise, `Event` creates a new `Participant` object with the parameters passed to it, and adds it to the `Participant` list.

If an `Event` with a name matching `eventName` is not found, the operation returns `false` to indicate that the operation was unsuccessful. Otherwise, the operation returns `true`.

The interactions between components during the execution of the `EventList#AddParticipantToEvent()` operation are show in the **Sequence Diagram** below:

<img src = "images/AddParticipantSequenceDiagram.png">
<img src = "images/AddParticipantEventSequenceDiagram.png">

The operation logic for `EventList#AddItemToEvent()` is similar to that for `EventList#AddParticipantToEvent()`, and will not be elaborated upon.

The interactions between components during the execution of the `EventList#AddEvent()` operation are show in the **Sequence Diagram** below:

1. `EventList` checks if there is a `Event` with the name in `eventName` in its list of `Events`s. If there is one, it throws a `DuplicateDataException`.
3. Otherwise, `EventList` creates a new `Event` object with the parameters passed to it, and adds it to the `Event` list.

<img src = "images/AddEventSequenceDiagram.png">

Upon the execution of the above operations, the output message is set based on the operation's return value, to indicate if the removal was successful.

The `Parser` assigns the values of the parameters directly to their respective members, depending on the first command flag in the user input, as follows:

* If the first command flag is the event flag (`-e`), the `Parser` only assigns values to `eventName`.
* If the first command flag is the participant flag (`-p`), the `Parser` assigns values to `eventName` and `participantName`.
* If the first command flag is the item flag (`-m`), the `Parser` assigns values to `eventName` and `itemName`.

### Remove feature

The `remove` feature allows users to remove `Event`s from the `EventList`, `Participant`s or `Item`s from an `Event`.
It is implemented in the `RemoveCommand` class which extends the base `Command` class, and in the `EventList`.

The feature has three operations, namely:

1. `EventList#RemoveParticipantFromEvent()`, which removes a `Participant` from an `Event` in the `EventList`.
2. `EventList#RemoveItemFromEvent()`, which removes an `Item` from an `Event` in the `EventList`.
3. `EventList#RemoveEvent()`, which removes an `Event` from the `EventList`.

These three operations are invoked from `RemoveCommand` through `RemoveCommand#execute()`. This overrides the `Command#execute()` operation in `Command`,
and is invoked when the latter operation is called.

In `RemoveCommand#execute()`, one operation is selected using a logic similar to that for `AddCommand#execute()`. For more details, refer to _Add feature_.

The interactions between components during the operation selection in `RemoveCommand#execute()` are show in the **Sequence Diagram** below:

<img src = "images/RemoveCommandSequenceDiagram.png">

The `EventList#RemoveParticipantFromEvent()` operation works as follows:

1. `EventList` gets the `Event` with the event name `eventName` from the list of `Event`s stored within it.
2. The selected `Event` compares the names of the `Participant`s in its list of `Participant`s with `participantName`.
3. If a `Participant` with a matching name is found, the `Participant` is removed from the `Participant` list of the `Event`.

If an `Event` with a name matching `eventName` or a `Participant` with name matching `participantName` is not found, the operation returns `false`
to indicate that the operation was unsuccessful. Otherwise, the operation returns `true`.

The interactions between components during the above operation are shown in the **Sequence Diagram** below:

<img src = "images/RemoveParticipantSequenceDiagram.png">
<img src = "images/RemoveParticipantEventSequenceDiagram.png">

The operation logic for `EventList#RemoveItemFromEvent()` is similar to that for `EventList#RemoveParticipantFromEvent()`.

The `EventList#RemoveEvent()` operation works as follows:

1. `EventList` compares the names of the `Event`s in its list of `Event`s with `eventName`.
2. If an `Event` with a matching name is found, the `Event` is removed from the `Event` list of the `EventList`.

If an `Event` with a name matching `eventName` is not found, the operation returns `false` to indicate that the operation was unsuccessful. Otherwise, the operation returns `true`.

The interactions between components during the above operation are shown in the **Sequence Diagram** below:

<img src = "images/RemoveEventSequenceDiagram.png">

Upon the execution of the above operations, the output message is set based on the operation's return value, to indicate if the removal was successful.

The members in `RemoveCommand`  are similar to those in `AddCommand`, and are set from parameters in the `remove` command by the `Parser` in a similar way.

### View feature

The `view` feature allows users to view the participants or items for a selected event.
The feature comprises `ViewCommand`, which extends `Command`, and has one operation, which shows the user a list of all participants or items for an event.

The above operation is implemented as `ViewCommand#execute()`. This overrides the `Command#execute()` operation in `Command`,  
and is invoked when the latter operation is called.

The output of the operation depends on two variables: 
* `eventName`, the name of the selected event.
* `isViewingParticipants`, which is true if a list of participants is to be shown, and false otherwise.

The `ViewCommand#execute()` operation works as follows:

1. `ViewCommand` gets the `Event` with name `eventName` from `EventList`. If the event is not found, the command's output message will be set to an error message.
2. Depending on the value of `isViewingParticipants`, `ViewCommand` either gets a list of `Participant`s or `Item`s from `Event`.
3. `ViewCommand` constructs an output message of formatted strings that it gets from the `Participant`s or `Item`s in the list.

The interactions between components during the execution of the `view` command are show in the **Sequence Diagrams** below:

<img src = "images/ViewEventSequenceDiagram.png">
<img src = "images/ViewParticipantSequenceDiagram.png">
<img src = "images/ViewItemSequenceDiagram.png">

The values of `eventName` and `isViewingParticipants` are set by the user through the event and type parameters in the `view` command respectively.

The `Parser` assigns the event parameter directly to `eventName`. Conversely, it sets `isViewingParticipants` to true if the type parameter value is `participant`, 
to false if the type parameter value is `item`, and treats any other value entered as invalid.

### Mark/unmark feature

The `mark/unmark` feature allows users to mark and unmark `Event`s in the `EventList`, or `Participant`s or `Item`s stored in an `Event`. The feature comprises the abstract `MarkCommand` class,
which extends `Command`, and three child classes, `MarkEventCommand`, `MarkParticipantCommand`, and `MarkItemCommand`.

The feature comprises three operations, namely:
* `MarkEventCommand#execute`, which marks an event as done or not done.
* `MarkParticipantCommand#execute`, which marks a participant as present or absent.
* `MarkItemCommand#execute`, which marks an item as accounted or unaccounted.

The above three operations override the `Command#execute()` operation in `Command`,
and is invoked when the latter operation is called.

#### Feature implementation

Given below is an example usage scenario for `MarkEventCommand#execute`, and how it behaves at each step.

1. The user adds an event `Event 1` to the event list. The mark status for `Event 1` is initially `false` or not done, as shown in the **Object Diagram** below:

<img src = "images/MarkEventObjectDiagram1.png">

2. The user enters the command `mark -e Event 1 -s done` to mark `Event 1` as done. `MarkEventCommand` calls `MarkEventCommand#execute`,
in which it gets the event `Event 1` from the event list, and sets its mark status to `true` or done, as shown in the **Object Diagram** below.

<img src = "images/MarkEventObjectDiagram2.png">

3. The user then enters the command `mark -e Event 1 -s undone` to mark `Event 1` as not done. The `MarkEventCommand` again calls `MarkEventCommand#execute`,
in which it gets the event `Event 1` from the event list, and sets its mark status to `false` or not done.

The interactions between components during the execution of `MarkEventCommand#execute` are shown in the **Sequence Diagram** below:

<img src = "images/MarkEventSequenceDiagram.png">

Upon execution of the command, the output message of `MarkEventCommand` is set to inform the user if the event has been marked done or not done,
or if the operation was unsuccessful (e.g. if the event specified is not present in the event list).

The `MarkParticipantCommand#execute` operation is executed as follows:

1. `EventList` gets the `Event` with the specified event name from its list of `Event`s.
2. The selected `Event` then gets the `Participant` with the specified participant name from its list of `Participant`s.
3. The selected `Participant` is marked present or absent.

The operation would be unsuccessful if the specified `Event` in `EventList`, or the specified `Participant` in `Event` is not found.

The interactions between components during the execution of `MarkParticipantCommand#execute` are shown in the **Sequence Diagram** below:

<img src = "images/MarkParticipantSequenceDiagram.png">

The output message of `MarkParticipantCommand` is set in a similar way as `MarkEventCommand`.

The operation logic for `MarkItemCommand#execute()` is similar to that for `MarkParticipantCommand#execute()`.

The user determines if the `MarkCommand` is to mark or to unmark through the status parameter (indicated by the `-s` flag) in the `mark` command.
The `Parser` then checks this parameter for two possible values and constructs the `MarkCommand` object accordingly.

These two values are as follows:
* For `MarkEventCommand`, `done` to mark, `undone` to unmark,
* For `MarkParticipantCommand`, `present` to mark, `absent` to unmark,
* For `MarkItemCommand`, `accounted` to mark, `unaccounted` to unmark.

Any other values entered for the status parameter will be treated as invalid.

### Copy Feature

The copy feature allows users to copy the list of participants from one event to another. This feature is implemented in the `CopyCommand` class,  which extends `Command`,
The `CopyCommand` copies participants from a source event to a destination event if both events exist in the event list.

The main operations for `copy` feature include:
* Checking if both source and destination events exists in `EventList`
* Verifying that the source event contains a non-empty participant list
* Copying the participant list from the source event to the destination event
* Displaying an appropriate message based on the outcome of the operation

The above operation is implemented as `CopyCommand#execute()`. This overrides the `Command#execute()` operation in `Command`,
and is invoked when the latter operation is called.

#### Feature Implementation

Given below is an example usage scenario and the behaviour of the `copy` feature at each step:
1. The user enters the command `copy EventA > EventB` to copy participants from EventA to EventB. 
2. `CopyCommand` calls `CopyCommand#execute`, where it attempts to get the participant list from EventA, and copy the participant list over to EventB if there are existing participants.
The interactions between components of `CopyCommand#execute` are shown in the **Sequence Diagram** below:

<img src="images/CopyCommandSequenceDiagram.png">

3.  Upon execution of the command, the output message of `CopyCommand` is set to inform the user if the participants list has been copied,
    or if the operation was unsuccessful (e.g. if the participant list that is meant to be copied is empty).

### Sort feature

The `sort` feature allows users to organize events in a chosen order based on different attributes, such as name, time, or priority.
This feature is implemented in the `SortCommand` class, which extends the `Command` base class and utilises a keyword to determine the sorting criterion.

The `SortCommand` supports the following sorting options:
* **By Name:** Alphabetically sorts the events by name
* **By Time:** Orders events bases on scheduled time
* **By Priority:** Organises events by priority level, with the highest priority appearing first

The above operation is implemented as `SortCommand#execute()`. This overrides the `Command#execute()` operation in `Command`,
and is invoked when the latter operation is called.

#### Feature Implementation

The `SortCommand` class is constructed with a specified sorting keyword and performs sorting operations based on this keyword.
Given below is an example usage scenario and the behaviour of the `sort` feature at each step:
1. The user enters the command sort followed by a keyword (name, time, or priority) e.g. `sort -by name` to specify the sorting criterion
2. `SortCommand` calls `SortCommand#execute`, which based on the keyword invokes one of the following 3 methods
    * `sortByName()` - Sort events alphabetically by name
    * `sortByTime()` - Sort events chronologically by time
    * `sortByPriority` - Sort events by priority level
    
    After sorting, a success message is appended to `outputMessage` which indicates the sorting criterion used
3. The final sorted list is then formatted and appended to `outputMessage`,
    which is subsequently stored in `this.message` and displayed to the user.

The interactions between components of `SortCommand#execute` are shown in the **Sequence Diagram** below:

<img src="images/SortCommandSequenceDiagram.png">

### Filter feature

The `filter` feature allows users to filter events from the event list based on specified criteria. 
This feature is implemented in the `FilterCommand` class, which extends the `Command` base class and uses flags to determine the filtering criteria.

The `FilterCommand` supports the following filter options:
* **By Name:** Finds any events containing the specified name
* **By Time:** Finds all events scheduled at the specified time
* **By Priority:** Finds all events with the specified priority level

The above operation is implemented as `FilterCommand#execute()`. This overrides the `Command#execute()` operation in `Command`,
and is invoked when the latter operation is called.

#### Feature Implementation

The `FilterCommand` class is constructed with a specified filter flag and keywords. It then performs filter operations based on both the flag and keywords.
Given below is an example usage scenario and the behaviour of the `filter` feature at each step:
1. The user enters the command filter followed by a flag (`-e: name, -t: time, or -u: priority`) and their search keyword e.g. `filter -e work` to specify the filtering criterion
2. `FilterCommand` calls `FilterCommand#execute`, which based on the flag invokes one of the following 3 methods
   * `filterByName()` - Finds events containing given name (keyword)
   * `filterByTime()` - Finds events occurring during given time (keyword)
   * `filterByPriority` - Finds events with given priority (keyword)
   
   After filtering, a success message is appended to `outputMessage` which indicates the filtering criterion used
3. The final filtered list is then formatted and appended to `outputMessage`,
   which is subsequently stored in `this.message` and displayed to the user.

The interactions between components of `FilterCommand#execute` are shown in the **Sequence Diagram** below:

<img src="images/FilterCommandSequenceDiagram.png">

### Find feature

The `find` feature allows users to locate participants within a specified event by their name.
This feature is implemented in the `FindCommand` class, which extends the `Command` base class. 
The feature provides detailed feedback, informing the user whether the event or participant was found.

The above operation is implemented as `FindCommand#execute()`. This overrides the `Command#execute()` operation in `Command`,
and is invoked when the latter operation is called.

#### Feature Implementation

The `FindCommand` class performs a finding operation within an event of a specified participant. 
Given below is an example usage scenario and the behaviour of the `find` feature at each step:

1. The user enters the command `find -e EVENT -p PARTICIPANT` to find participants in the specified event given a specified name
2. The `FindCommand` searches for the specified event within the eventList by calling `getEventByName(eventName)`, which returns an `Optional<Event>`
3. If the event exists,  the method `findParticipants(personName)` is invoked on the retrieved event to get a list of participants matching `personName`
    * If participants are found, `outputMessage` is appended with a success message followed by a formatted list of found participants
    * Otherwise, if either the event is not found or participants is not found, a corresponding failure message is appended to `outputMessage`
4. The final `outputMessage` is subsequently stored in `this.message` and displayed to the user.

The interactions between components of `FindCommand#execute` are shown in the **Sequence Diagram** below:

<img src="images/FindCommandSequenceDiagram.png">

### Saving and loading of data

As mentioned in the _Storage component_ section, the program automatically saves any stored data in `EventList` into several `.csv` files, and loads
the data from these files when it is run.

There are three `.csv` files used for storing data, for `Event`s, `Participant`s and `Item`s respectively. Within each file, each
object (like an `Event` in the `Event`s) file is stored in one line in the following format,

```
FIELD,FIELD,...
```

where `FIELD` represents a value for a member of the object (like the name of an `Event`).

This functionality is implemented by the `Storage` and `FileParser` classes, and has two operations, namely:

* `Main#loadData()`, which loads the data from the `.csv` files into the `EventList` amd its `Events`,
* `Main#saveData()`, which saves the data stored in `EventList` and its `Event`s into the `.csv` files.

The `Main#loadData()` operation works as follows:

1. `Storage` loads the data for the `Event`s from the `.csv` file into `EventList`.
2. `Storage` then loads the data for the `Event`s' `Participant`s into `EventList`.
3. `Storage` then loads the data for the `Event`s' `Item`s into `EventList`.

The interactions between classes during the `Main#loadData()` operation is shown in the **Sequence Diagram** below.

<img src = "images/LoadingSequenceDiagram.png">

The logic for the loading of `Event`s is as follows:

1. `Storage` creates a `FileParser`, and passes the event file's filepath to `FileParser`.
2. `FileParser` adds a new `Event` to `EventList` with the fields in each line of the event file.
3. If a line in the file has insufficient or invalid fields, the `FileParser` skips past the line.

If a line has more fields than required, `FileParser` will ignore the additional fields.

The interactions between classes during the loading of `Event`s is shown in the **Sequence Diagram** below.

<img src = "images/StorageEventLoadingSequenceDiagram.png">

The logic for the loading of `Participant`s and `Item`s is similar to that for `Event`s.

The `Main#saveData()` operation saves data in the same order as `Main#loadData()`. The interactions between classes during the operation is shown in the **Sequence Diagram** below:

<img src = "images/SavingSequenceDiagram.png">

For the saving of `Event`s, `Storage` gets the list of `Event`s from `EventList`, and writes a line of event data into the `.csv` file for each `Event`.

The interactions between classes during the saving of `Event`s is shown in the **Sequence Diagram** below.

<img src= "images/StorageEventSavingSequenceDiagram.png">

The logic for the saving of `Participant`s is as follows:
1. `Storage` gets a list of `Event`s from `EventList`.
2. For each `Event` in the list of `Event`s, `Storage` gets its list of `Participant`s.
3. `Storage` then writes the `Participant` data for each participant into a line in the participant `.csv` file.

The interactions between classes during the saving of `Participant`s is shown in the **Sequence Diagram** below.

<img src= "images/StorageParticipantSavingSequenceDiagram.png">

The logic for the loading of `Item`s is similar to that for `Participant`s.


Reading and writing from and to the `.csv` storage files is done through operations from the **OpenCSV** library, namely:

* `CSVReader#readAll()`, which is invoked by `FileParser` when loading data, to convert the file into a list of arrays of `String` to be parsed.
* `CSVWriter#writeNext()`, which is invoked when saving data, to save the fields for an `Event`, `Participant`, or `Item` into the file.


## Product scope
### Target user profile
The target user:

* has a need to organise a large number of events
* organises small-scale events, such that he is able to handle all matters on his own
* prefers typing to mouse interactions
* is comfortable using a command-line interface

### Value proposition

The user is able to organise and manage his events more quickly and efficiently than with a mouse/GUI app

## User Stories

| Version | As a ... | I want to ...                                                   | So that I can ...                                                                         |
|---------|----------|-----------------------------------------------------------------|-------------------------------------------------------------------------------------------|
| v1.0    | new user | see the list of commands                                        | know how to format my input                                                               |
| v1.0    | user     | add new events                                                  | manage future events                                                                      |
| v1.0    | user     | remove events from the events list                              | maintain the event list with events that are relevant and current                         |
| v1.0    | user     | list all current events                                         | know which events are currently ongoing                                                   |
| v1.0    | user     | add participants to a specific event                            | ensure all relevant individuals are included in that event's participant list efficiently |
| v1.0    | user     | remove participants who are no longer coming to specific events | efficiently keep the participant list for that event up-to-date and relevant              |
| v1.0    | user     | view the participant list of an event                           | know who is involved                                                                      |
| v2.0    | user     | mark events as completed                                        | easily track all past events                                                              |
| v2.0    | user     | mark participants present                                       | exactly know who signed up but did not attend the event                                   |
| v2.0    | user     | save events info                                                | still access the information if the program terminates                                    |
| v2.0    | user     | filter events by keywords                                       | find relevant information efficiently                                                     |
| v2.0    | user     | edit event details                                              | update latest changes to events                                                           |
| v2.0    | user     | copy participant details across events                          | update events with the same participants efficiently                                      |    
| v2.0    | user     | sort events by certain order (e.g. Priority)                    | visually view events in a certain order                                                   |
| v2.0    | user     | find if a person is in a certain event                          | quickly confirm a participant’s involvement in an event                                   |
| v2.0    | user     | add items to a specific event                                   | keep track of what I need for that event                                                  |
| v2.0    | user     | mark items as accounted for                                     | make sure I do not prepare excess items for an event                                      |

## Non-Functional Requirements

* Should work for any **mainstream OS** as long as Java 17 is installed.
* Should be able to store data for up to 1000 events without any loss in performance.

## Glossary

* _Command_ - an action that is carried out in the program as a result of user input.
* _List_ - a container class that stores multiple instances of an object. 
* _Parameter_ - a value in the user command input that is used for the parsing of a command.

## Instructions for manual testing

{Give instructions on how to do a manual product testing e.g., how to load sample data to be used for testing}<|MERGE_RESOLUTION|>--- conflicted
+++ resolved
@@ -143,8 +143,6 @@
 
 This section describes some noteworthy details on how certain features are implemented.
 
-<<<<<<< HEAD
-=======
 ### Command parsing ###
 
 The user command input for the program is in the following format:
@@ -183,7 +181,6 @@
 
 <img src="images/CommandParsingSequenceDiagram.png">
 
->>>>>>> ce15e24e
 ### List feature
 
 The `list` feature allows users to view all scheduled events in the system. 
