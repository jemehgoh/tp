# Developer Guide

## Acknowledgements

This application uses the following dependencies:

* [OpenCSV 5.9](https://mvnrepository.com/artifact/com.opencsv/opencsv/5.9) to read and write to `.csv` files.
* [JUnit Jupiter API 5.10.0](https://mvnrepository.com/artifact/org.junit.jupiter/junit-jupiter-api/5.10.0) for unit testing.
* [JUnit Jupiter Engine 5.10.0](https://mvnrepository.com/artifact/org.junit.jupiter/junit-jupiter-engine/5.10.0) for unit testing.

## Design

<img src = "images/ArchitectureDiagram.png">

The above **Architecture Diagram** provides the high-level design of the application.

### Main components

The application comprises the following components:

* `Main`, which handles program startup and shutdown, and also interactions between other components.
* `UI`, which handles user input and showing messages to the user.
* `Storage`, which handles the loading and saving of data from and to a file upon program startup and shutdown.
* `Parser`, which converts user input into commands.
* `Command`, which are executed to modify the data stored in the program.
* `Event`, which stores the program's data.

### Interactions between components

The overall program execution is as follows:

1. Upon program startup, the `Ui` shows the user a welcome message.
2. `Storage` loads the event data from the saved file into `Event`
3. The program enters the command loop upon invocation of the `runCommandLoop()` method.
4. In the command loop, the program gets, parses and executes commands entered by the user.
5. `Storage` saves the event data in `Event` after the execution of each user command.
6. The program exits the command loop once `IsGettingCommands` is set to `false`.

<img src = "images/ArchitectureSequenceDiagram.png">

The above **Sequence Diagram** shows how the different components of the system interact in the above operation. The components are represented by classes, as follows:

* `Main` refers to the `Main` class in `Main`.
* `Ui` refers to the `Ui` class in `Ui`.
* `Storage` refers to the `Storage` class in `Storage`.
* `EventList` refers to the list of events in `Event` which the program's event data is stored (see the _Event component_ section for more details).

### UI component

<img src = "images/UiClassDiagram.png">

The `UI` component comprises an Ui class, as shown in the above **Class Diagram**.

The `UI` does the following:

* Show the user a welcome message upon program startup.
* Take in command input from the user and pass the input to `Main` (through the `getCommand()` method).
* Show output messages from `Command` to the user after command execution (through the `showOutputMessage()` method).
* Show error messages from any caught exceptions (through the `showErrorMessageToUser()` method).

### Storage component

<img src = "images/StorageClassDiagram.png">

The `Storage` component's component classes are shown in the above **Class Diagram**.

These are:

* A `Storage` class that handles the loading and saving of event data into files.
* A `FileParser` that parses through the file contents when loading event data.

The `Storage` component does the following:
* Load event data from several `.csv` files into `EventList` upon program startup.
* Save events data from `EventList` into the aforementioned `.csv` files each time a command is executed.

Additional details on the implementation of the above operations can be found in the _Saving and loading of data_ section.

### Parser component

<img src = "images/ParserClassDiagram.png">

The `Parser` component comprises a `Parser` class, as shown in the above **Class Diagram**.

The `Parser` class takes in a user input string, and constructs an `XYZCommand` object with fields parsed from the input.

The logic of the `Parser` component is illustrated in the following use case:

1. Upon receiving a user command input, `Main` constructs a new `Parser`. This state is represented in the following **Object Diagram**:

<img src = "images/ParserObjectDiagram0.png">

2. `Main` passes the user command input to `Parser`, which parses the input and constructs an `XYZCommand` object, which is returned to `Main`. 
The `Parser` instance is no longer referenced. The current state is as shown in the **Object Diagram** below:

<img src = "images/ParserObjectDiagram1.png">

The interactions between `Parser` and the other components in the above procedure is shown in the sequence diagram in the _Command component_ section.

Further details regarding command parsing can be found under _Command parsing_ in _Implementation_.

### Command component

The `Command` component comprises multiple `XYZCommand` classes, which inherit from the abstract `Command` parent class.

In each `XYZCommand` class, command execution is done through the `execute()` method, which is implemented from an abstract method in `Command`.
After the command execution, `XYZCommand`'s output message is set depending on whether the execution was a success or a failure.

The `Command` component and its component classes are shown in the below **Component Diagram**:

<img src = "images/CommandClassDiagram.png">

The logic of the command parsing and execution in `Command` is as follows:

1. The `Ui` takes in a command input from the user, and passes the user command input to `Main`.
2. The `Parser` gets the user command input from `Main` and creates an `XYZCommand` instance.
The parameters of the `XYZCommand` instance are parsed from fields given in the user input.
3. The program's event data (in the form of `EventList`) is passed to `XYZCommand` by `Main`.
4. `XYZCommand` is executed with the invocation of the `execute()` method. 
5. The `Ui` gets `XYZCommand`'s output message, and shows it to the user. 

The interactions between `Command` and other components in the system for the above set of operations is shown in the following _Sequence Diagram_:

<img src = "images/CommandSequenceDiagram.png">

### Event component

The `Event` component comprises an `EventList` class that is composed of multiple `Event`s. Each `Event` contains event participant data, represented by multiple `Participant` objects.

The `Event` component and its component classes are shown in the below **Class Diagram**:

<img src = "images/EventClassDiagram.png">

The `Event` component does the following:

* Handle the addition, removal and marking of `Event`s stored in `EventList`.
* Add, remove and mark `Participant`s for a specific `Event` in `EventList`.

## Implementation

This section describes some noteworthy details on how certain features are implemented.

### Command parsing ###

The user command input for the program is in the following format:

* `COMMAND_WORD FLAG PARAMETER FLAG_2 PARAMETER_2 ...`

where `COMMAND_WORD` determines the command type, `FLAG` is a command flag demarcating a parameter, and `PARAMETER` is a parameter value.

The above input is parsed into `Command`s by the `Parser` by the `Parser#parseCommand` operation, which, based upon the value of `COMMAND_WORD`, does the following:  

* If the command does not take in any parameters, the `Parser` constructs the corresponding `XYZCommandObject`.
* Otherwise, the `Parser` invokes a `Parser#parseXYZCommand` operation.

The `Parser#parseXYZCommand` operation then does the following:
* If `XYZCommand` has multiple possible operations, the `Parser`, based on the value of the first command flag, constructs the
`XYZCommand` object for one of these operations. An example from `parseAddCommand` (where `commandFlag` is the first flag) is shown in the code snippet below:

```
switch (commandFlag) {
    case EVENT_FLAG:
        return getAddEventCommand(input);
    case PARTICIPANT_FLAG:
        return getAddParticipantCommand(input);
    case ITEM_FLAG:
        return getAddItemCommand(input);
    default:
        logger.log(WARNING, "Invalid command format");
        throw new InvalidCommandException(INVALID_ADD_MESSAGE);
    }
```

* Otherwise, the `Parser` parses the user command input based on the values of the `FLAG`s in the input.
* If any of the `FLAG`s in the user command input are not present or invalid, the `Parser` throws an `InvalidCommandException`.

The interactions between classes for the parsing of a command with parameters is shown in the following **Sequence Diagram**:

<img src="images/CommandParsingSequenceDiagram.png">

### List feature

The `list` feature allows users to view all scheduled events in the system. 
It is implemented in the `ListCommand` class, which extends the base `Command` class and formats the output to display all events. 
Internally, the `list` operation does not modify any data but simply retrieves and displays the information from `EventList`.

The `ListCommand` class performs the following key operations:

* ListCommand#execute() — Generates a formatted message displaying all events in the list.

These operations are accessible through the `Command` and can be invoked when the list command is entered by the user.

#### Feature Implementation

Given below is an example usage scenario and the behavior of the list feature at each step:

1. User Command Input:
The user enters the command `list` to view all scheduled events.

2. Command Recognition:
The `COMMAND_WORD` is set to "list", enabling the system to recognize the command input and invoke `ListCommand`.

3. Execution of ListCommand#execute():
The `execute()` method retrieves each event from `eventList` and appends it to a formatted output message.
It uses the `String.format` method with `LIST_MESSAGE` to include the total number of events in the message header.
Events are appended to `outputMessage` with numbered formatting for readability.

4. Output Generation:
The method stores the generated `outputMessage` in `this.message`, ready for display.

### Add feature

The `add` feature allows users to remove `Event`s from the `EventList`, `Participant`s or `Item`s from an `Event`.
It is implemented in the `AddCommand` class which extends the base `Command` class, and in the `EventList`.

The feature has three operations, namely:

1. `EventList#AddParticipantToEvent()`, which adds a `Participant` to an `Event` in the `EventList`.
2. `EventList#AddItemFromEvent()`, which adds an `Item` to an `Event` in the `EventList`.
3. `EventList#AddEvent()`, which adds an `Event` to the `EventList`.

These three operations are invoked from `AddCommand` through `AddCommand#execute()`. This overrides the `Command#execute()` operation in `Command`,
and is invoked when the latter operation is called.

In `AddCommand#execute()`, one operation is selected based on the values stored in several members of the `AddCommand` instance, namely:

* `participantName`, the name of the `Participant` to be added to the specified `Event`,
* `itemName`, the name of the `Item` to be added to the specified `Event`,
* `eventName`, the name of the specified `Event`.

The operation selection logic is as follows:

1. If `participantName` is not `null`, `EventList#AddParticipantToEvent()` will be invoked.
2. Otherwise, if `itemName` is not `null`, `EventList#AddItemToEvent()` will be invoked.
3. Otherwise, `EventList#AddEvent()` will be invoked.

This operation selection logic is executed upon the invocation of `AddCommand#execute()`.

The interactions between components during the operation selection in `AddCommand#execute()` are show in the **Sequence Diagram** below:

<img src = "images/AddCommandSequenceDiagram.png">

The `EventList#AddParticipantToEvent()` operation works as follows:

1. `EventList` gets the `Event` with the event name `eventName` from the list of `Event`s stored within it.
2. In the selected `Event`, `Event` checks if there is a `Participant` with the name in `participantName` in the list of `Participant`s. If there is one, it throws a `DuplicateDataException`.
3. Otherwise, `Event` creates a new `Participant` object with the parameters passed to it, and adds it to the `Participant` list.

If an `Event` with a name matching `eventName` is not found, the operation returns `false` to indicate that the operation was unsuccessful. Otherwise, the operation returns `true`.

The interactions between components during the execution of the `EventList#AddParticipantToEvent()` operation are show in the **Sequence Diagram** below:

<img src = "images/AddParticipantSequenceDiagram.png">
<img src = "images/AddParticipantEventSequenceDiagram.png">

The operation logic for `EventList#AddItemToEvent()` is similar to that for `EventList#AddParticipantToEvent()`, and will not be elaborated upon.

The interactions between components during the execution of the `EventList#AddEvent()` operation are show in the **Sequence Diagram** below:

1. `EventList` checks if there is a `Event` with the name in `eventName` in its list of `Events`s. If there is one, it throws a `DuplicateDataException`.
3. Otherwise, `EventList` creates a new `Event` object with the parameters passed to it, and adds it to the `Event` list.

<img src = "images/AddEventSequenceDiagram.png">

Upon the execution of the above operations, the output message is set based on the operation's return value, to indicate if the removal was successful.

The `Parser` assigns the values of the parameters directly to their respective members, depending on the first command flag in the user input, as follows:

* If the first command flag is the event flag (`-e`), the `Parser` only assigns values to `eventName`.
* If the first command flag is the participant flag (`-p`), the `Parser` assigns values to `eventName` and `participantName`.
* If the first command flag is the item flag (`-m`), the `Parser` assigns values to `eventName` and `itemName`.

### Remove feature

The `remove` feature allows users to remove `Event`s from the `EventList`, `Participant`s or `Item`s from an `Event`.
It is implemented in the `RemoveCommand` class which extends the base `Command` class, and in the `EventList`.

The feature has three operations, namely:

1. `EventList#RemoveParticipantFromEvent()`, which removes a `Participant` from an `Event` in the `EventList`.
2. `EventList#RemoveItemFromEvent()`, which removes an `Item` from an `Event` in the `EventList`.
3. `EventList#RemoveEvent()`, which removes an `Event` from the `EventList`.

These three operations are invoked from `RemoveCommand` through `RemoveCommand#execute()`. This overrides the `Command#execute()` operation in `Command`,
and is invoked when the latter operation is called.

In `RemoveCommand#execute()`, one operation is selected using a logic similar to that for `AddCommand#execute()`. For more details, refer to _Add feature_.

The interactions between components during the operation selection in `RemoveCommand#execute()` are show in the **Sequence Diagram** below:

<img src = "images/RemoveCommandSequenceDiagram.png">

The `EventList#RemoveParticipantFromEvent()` operation works as follows:

1. `EventList` gets the `Event` with the event name `eventName` from the list of `Event`s stored within it.
2. The selected `Event` compares the names of the `Participant`s in its list of `Participant`s with `participantName`.
3. If a `Participant` with a matching name is found, the `Participant` is removed from the `Participant` list of the `Event`.

If an `Event` with a name matching `eventName` or a `Participant` with name matching `participantName` is not found, the operation returns `false`
to indicate that the operation was unsuccessful. Otherwise, the operation returns `true`.

The interactions between components during the above operation are shown in the **Sequence Diagram** below:

<img src = "images/RemoveParticipantSequenceDiagram.png">
<img src = "images/RemoveParticipantEventSequenceDiagram.png">

The operation logic for `EventList#RemoveItemFromEvent()` is similar to that for `EventList#RemoveParticipantFromEvent()`.

The `EventList#RemoveEvent()` operation works as follows:

1. `EventList` compares the names of the `Event`s in its list of `Event`s with `eventName`.
2. If an `Event` with a matching name is found, the `Event` is removed from the `Event` list of the `EventList`.

If an `Event` with a name matching `eventName` is not found, the operation returns `false` to indicate that the operation was unsuccessful. Otherwise, the operation returns `true`.

The interactions between components during the above operation are shown in the **Sequence Diagram** below:

<img src = "images/RemoveEventSequenceDiagram.png">

Upon the execution of the above operations, the output message is set based on the operation's return value, to indicate if the removal was successful.

The members in `RemoveCommand`  are similar to those in `AddCommand`, and are set from parameters in the `remove` command by the `Parser` in a similar way.

### View feature

The `view` feature allows users to view the participants or items for a selected event.
The feature comprises `ViewCommand`, which extends `Command`, and has one operation, which shows the user a list of all participants or items for an event.

The above operation is implemented as `ViewCommand#execute()`. This overrides the `Command#execute()` operation in `Command`,  
and is invoked when the latter operation is called.

The output of the operation depends on two variables: 
* `eventName`, the name of the selected event.
* `isViewingParticipants`, which is true if a list of participants is to be shown, and false otherwise.

The `ViewCommand#execute()` operation works as follows:

1. `ViewCommand` gets the `Event` with name `eventName` from `EventList`. If the event is not found, the command's output message will be set to an error message.
2. Depending on the value of `isViewingParticipants`, `ViewCommand` either gets a list of `Participant`s or `Item`s from `Event`.
3. `ViewCommand` constructs an output message of formatted strings that it gets from the `Participant`s or `Item`s in the list.

The interactions between components during the execution of the `view` command are show in the **Sequence Diagrams** below:

<img src = "images/ViewEventSequenceDiagram.png">
<img src = "images/ViewParticipantSequenceDiagram.png">
<img src = "images/ViewItemSequenceDiagram.png">

The values of `eventName` and `isViewingParticipants` are set by the user through the event and type parameters in the `view` command respectively.

The `Parser` assigns the event parameter directly to `eventName`. Conversely, it sets `isViewingParticipants` to true if the type parameter value is `participant`, 
to false if the type parameter value is `item`, and treats any other value entered as invalid.

### Mark/unmark feature

The `mark/unmark` feature allows users to mark and unmark `Event`s in the `EventList`, or `Participant`s or `Item`s stored in an `Event`. The feature comprises the abstract `MarkCommand` class,
which extends `Command`, and three child classes, `MarkEventCommand`, `MarkParticipantCommand`, and `MarkItemCommand`.

The feature comprises three operations, namely:
* `MarkEventCommand#execute`, which marks an event as done or not done.
* `MarkParticipantCommand#execute`, which marks a participant as present or absent.
* `MarkItemCommand#execute`, which marks an item as accounted or unaccounted.

The above three operations override the `Command#execute()` operation in `Command`,
and is invoked when the latter operation is called.

#### Feature implementation

Given below is an example usage scenario for `MarkEventCommand#execute`, and how it behaves at each step.

1. The user adds an event `Event 1` to the event list. The mark status for `Event 1` is initially `false` or not done, as shown in the **Object Diagram** below:

<img src = "images/MarkEventObjectDiagram1.png">

2. The user enters the command `mark -e Event 1 -s done` to mark `Event 1` as done. `MarkEventCommand` calls `MarkEventCommand#execute`,
in which it gets the event `Event 1` from the event list, and sets its mark status to `true` or done, as shown in the **Object Diagram** below.

<img src = "images/MarkEventObjectDiagram2.png">

3. The user then enters the command `mark -e Event 1 -s undone` to mark `Event 1` as not done. The `MarkEventCommand` again calls `MarkEventCommand#execute`,
in which it gets the event `Event 1` from the event list, and sets its mark status to `false` or not done.

The interactions between components during the execution of `MarkEventCommand#execute` are shown in the **Sequence Diagram** below:

<img src = "images/MarkEventSequenceDiagram.png">

Upon execution of the command, the output message of `MarkEventCommand` is set to inform the user if the event has been marked done or not done,
or if the operation was unsuccessful (e.g. if the event specified is not present in the event list).

The `MarkParticipantCommand#execute` operation is executed as follows:

1. `EventList` gets the `Event` with the specified event name from its list of `Event`s.
2. The selected `Event` then gets the `Participant` with the specified participant name from its list of `Participant`s.
3. The selected `Participant` is marked present or absent.

The operation would be unsuccessful if the specified `Event` in `EventList`, or the specified `Participant` in `Event` is not found.

The interactions between components during the execution of `MarkParticipantCommand#execute` are shown in the **Sequence Diagram** below:

<img src = "images/MarkParticipantSequenceDiagram.png">

The output message of `MarkParticipantCommand` is set in a similar way as `MarkEventCommand`.

The operation logic for `MarkItemCommand#execute()` is similar to that for `MarkParticipantCommand#execute()`.

The user determines if the `MarkCommand` is to mark or to unmark through the status parameter (indicated by the `-s` flag) in the `mark` command.
The `Parser` then checks this parameter for two possible values and constructs the `MarkCommand` object accordingly.

These two values are as follows:
* For `MarkEventCommand`, `done` to mark, `undone` to unmark,
* For `MarkParticipantCommand`, `present` to mark, `absent` to unmark,
* For `MarkItemCommand`, `accounted` to mark, `unaccounted` to unmark.

Any other values entered for the status parameter will be treated as invalid.

<<<<<<< HEAD
### Saving and loading of data

As mentioned in the _Storage component_ section, the program automatically saves any stored data in `EventList` into several `.csv` files, and loads
the data from these files when it is run.

There are three `.csv` files used for storing data, for `Event`s, `Participant`s and `Item`s respectively. Within each file, each
object (like an `Event` in the `Event`s) file is stored in one line in the following format,

```
FIELD,FIELD,...
```

where `FIELD` represents a value for a member of the object (like the name of an `Event`).

This functionality is implemented by the `Storage` and `FileParser` classes, and has two operations, namely:

* `Main#loadData()`, which loads the data from the `.csv` files into the `EventList` amd its `Events`,
* `Main#saveData()`, which saves the data stored in `EventList` and its `Event`s into the `.csv` files.

The `Main#loadData()` operation works as follows:

1. `Storage` loads the data for the `Event`s from the `.csv` file into `EventList`.
2. `Storage` then loads the data for the `Event`s' `Participant`s into `EventList`.
3. `Storage` then loads the data for the `Event`s' `Item`s into `EventList`.

The interactions between classes during the `Main#loadData()` operation is shown in the **Sequence Diagram** below.

<img src = "images/LoadingSequenceDiagram.png">

The logic for the loading of `Event`s is as follows:

1. `Storage` creates a `FileParser`, and passes the event file's filepath to `FileParser`.
2. `FileParser` adds a new `Event` to `EventList` with the fields in each line of the event file.
3. If a line in the file has insufficient or invalid fields, the `FileParser` skips past the line.

If a line has more fields than required, `FileParser` will ignore the additional fields.

The interactions between classes during the loading of `Event`s is shown in the **Sequence Diagram** below.

<img src = "images/StorageEventLoadingSequenceDiagram.png">

The logic for the loading of `Participant`s and `Item`s is similar to that for `Event`s.

The `Main#saveData()` operation saves data in the same order as `Main#loadData()`. The interactions between classes during the operation is shown in the **Sequence Diagram** below:

<img src = "images/SavingSequenceDiagram.png">

For the saving of `Event`s, `Storage` gets the list of `Event`s from `EventList`, and writes a line of event data into the `.csv` file for each `Event`.

The interactions between classes during the saving of `Event`s is shown in the **Sequence Diagram** below.

<img src= "images/StorageEventSavingSequenceDiagram.png">

The logic for the saving of `Participant`s is as follows:
1. `Storage` gets a list of `Event`s from `EventList`.
2. For each `Event` in the list of `Event`s, `Storage` gets its list of `Participant`s.
3. `Storage` then writes the `Participant` data for each participant into a line in the participant `.csv` file.

The interactions between classes during the saving of `Participant`s is shown in the **Sequence Diagram** below.

<img src= "images/StorageParticipantSavingSequenceDiagram.png">

The logic for the loading of `Item`s is similar to that for `Participant`s.


Reading and writing from and to the `.csv` storage files is done through operations from the **OpenCSV** library, namely:

* `CSVReader#readAll()`, which is invoked by `FileParser` when loading data, to convert the file into a list of arrays of `String` to be parsed.
* `CSVWriter#writeNext()`, which is invoked when saving data, to save the fields for an `Event`, `Participant`, or `Item` into the file.


=======
### Copy Feature

The copy feature allows users to copy the list of participants from one event to another. This feature is implemented in the `CopyCommand` class,  which extends `Command`,
The `CopyCommand` copies participants from a source event to a destination event if both events exist in the event list.

The main operations for `copy` feature include:
* Checking if both source and destination events exists in `EventList`
* Verifying that the source event contains a non-empty participant list
* Copying the participant list from the source event to the destination event
* Displaying an appropriate message based on the outcome of the operation

The above operation is implemented as `CopyCommand#execute()`. This overrides the `Command#execute()` operation in `Command`,
and is invoked when the latter operation is called.

#### Feature Implementation

Given below is an example usage scenario and the behaviour of the `copy` feature at each step:
1. The user enters the command `copy EventA > EventB` to copy participants from EventA to EventB. 
2. `CopyCommand` calls `CopyCommand#execute`, where it attempts to get the participant list from EventA, and copy the participant list over to EventB if there are existing participants.
The interactions between components of `CopyCommand#execute` are shown in the **Sequence Diagram** below:

<img src="images/CopyCommandSequenceDiagram.png">

3.  Upon execution of the command, the output message of `CopyCommand` is set to inform the user if the participants list has been copied,
    or if the operation was unsuccessful (e.g. if the participant list that is meant to be copied is empty).

### Sort feature

The `sort` feature allows users to organize events in a chosen order based on different attributes, such as name, time, or priority.
This feature is implemented in the `SortCommand` class, which extends the `Command` base class and utilises a keyword to determine the sorting criterion.

The `SortCommand` supports the following sorting options:
* **By Name:** Alphabetically sorts the events by name
* **By Time:** Orders events bases on scheduled time
* **By Priority:** Organises events by priority level, with the highest priority appearing first

The above operation is implemented as `SortCommand#execute()`. This overrides the `Command#execute()` operation in `Command`,
and is invoked when the latter operation is called.

#### Feature Implementation

The `SortCommand` class is constructed with a specified sorting keyword and performs sorting operations based on this keyword.
Given below is an example usage scenario and the behaviour of the `sort` feature at each step:
1. The user enters the command sort followed by a keyword (name, time, or priority) e.g. `sort -by name` to specify the sorting criterion
2. `SortCommand` calls `SortCommand#execute`, which based on the keyword invokes one of the following 3 methods
    * `sortByName()` - Sort events alphabetically by name
    * `sortByTime()` - Sort events chronologically by time
    * `sortByPriority` - Sort events by priority level
    
    After sorting, a success message is appended to `outputMessage` which indicates the sorting criterion used
3. The final sorted list is then formatted and appended to `outputMessage`,
    which is subsequently stored in `this.message` and displayed to the user.

The interactions between components of `SortCommand#execute` are shown in the **Sequence Diagram** below:

<img src="images/SortCommandSequenceDiagram.png">

### Filter feature

The `filter` feature allows users to filter events from the event list based on specified criteria. 
This feature is implemented in the `FilterCommand` class, which extends the `Command` base class and uses flags to determine the filtering criteria.

The `FilterCommand` supports the following filter options:
* **By Name:** Finds any events containing the specified name
* **By Time:** Finds all events scheduled at the specified time
* **By Priority:** Finds all events with the specified priority level

The above operation is implemented as `FilterCommand#execute()`. This overrides the `Command#execute()` operation in `Command`,
and is invoked when the latter operation is called.

#### Feature Implementation

The `FilterCommand` class is constructed with a specified filter flag and keywords. It then performs filter operations based on both the flag and keywords.
Given below is an example usage scenario and the behaviour of the `filter` feature at each step:
1. The user enters the command filter followed by a flag (`-e: name, -t: time, or -u: priority`) and their search keyword e.g. `filter -e work` to specify the filtering criterion
2. `FilterCommand` calls `FilterCommand#execute`, which based on the flag invokes one of the following 3 methods
   * `filterByName()` - Finds events containing given name (keyword)
   * `filterByTime()` - Finds events occurring during given time (keyword)
   * `filterByPriority` - Finds events with given priority (keyword)
   
   After filtering, a success message is appended to `outputMessage` which indicates the filtering criterion used
3. The final filtered list is then formatted and appended to `outputMessage`,
   which is subsequently stored in `this.message` and displayed to the user.

The interactions between components of `FilterCommand#execute` are shown in the **Sequence Diagram** below:

<img src="images/FilterCommandSequenceDiagram.png">

### Find feature

The `find` feature allows users to locate participants within a specified event by their name.
This feature is implemented in the `FindCommand` class, which extends the `Command` base class. 
The feature provides detailed feedback, informing the user whether the event or participant was found.

The above operation is implemented as `FindCommand#execute()`. This overrides the `Command#execute()` operation in `Command`,
and is invoked when the latter operation is called.

#### Feature Implementation

The `FindCommand` class performs a finding operation within an event of a specified participant. 
Given below is an example usage scenario and the behaviour of the `find` feature at each step:

1. The user enters the command `find -e EVENT -p PARTICIPANT` to find participants in the specified event given a specified name
2. The `FindCommand` searches for the specified event within the eventList by calling `getEventByName(eventName)`, which returns an `Optional<Event>`
3. If the event exists,  the method `findParticipants(personName)` is invoked on the retrieved event to get a list of participants matching `personName`
    * If participants are found, `outputMessage` is appended with a success message followed by a formatted list of found participants
    * Otherwise, if either the event is not found or participants is not found, a corresponding failure message is appended to `outputMessage`
4. The final `outputMessage` is subsequently stored in `this.message` and displayed to the user.

The interactions between components of `FindCommand#execute` are shown in the **Sequence Diagram** below:

<img src="images/FindCommandSequenceDiagram.png">
>>>>>>> 37f7b355

## Product scope
### Target user profile
The target user:

* has a need to organise a large number of events
* organises small-scale events, such that he is able to handle all matters on his own
* prefers typing to mouse interactions
* is comfortable using a command-line interface

### Value proposition

The user is able to organise and manage his events more quickly and efficiently than with a mouse/GUI app

## User Stories

| Version | As a ... | I want to ...                                                   | So that I can ...                                                                         |
|---------|----------|-----------------------------------------------------------------|-------------------------------------------------------------------------------------------|
| v1.0    | new user | see the list of commands                                        | know how to format my input                                                               |
| v1.0    | user     | add new events                                                  | manage future events                                                                      |
| v1.0    | user     | remove events from the events list                              | maintain the event list with events that are relevant and current                         |
| v1.0    | user     | list all current events                                         | know which events are currently ongoing                                                   |
| v1.0    | user     | add participants to a specific event                            | ensure all relevant individuals are included in that event's participant list efficiently |
| v1.0    | user     | remove participants who are no longer coming to specific events | efficiently keep the participant list for that event up-to-date and relevant              |
| v1.0    | user     | view the participant list of an event                           | know who is involved                                                                      |
| v2.0    | user     | mark events as completed                                        | easily track all past events                                                              |
<<<<<<< HEAD
| v2.0    | user     | mark participants present                                       | know exactly who signed up but did not attend the event                                   |
| v2.0    | user     | save events info                                                | still access the information if the program terminates                                    |
| v2.0    | user     | filter events by keywords                                       | find relevant information efficiently                                                     |
| v2.0    | user     | edit event details                                              | update latest changes to events                                                           |
| v2.0    | user     | add items to a specific event                                   | keep track of what I need for that event                                                  |
| v2.0    | user     | mark items as accounted for                                     | make sure I do not prepare excess items for an event                                      |
=======
| v2.0    | user     | mark participants present                                       | exactly know who signed up but did not attend the event                                   |
| v2.0    | user     | save events info                                                | still access the information if the program terminates                                    |
| v2.0    | user     | filter events by keywords                                       | find relevant information efficiently                                                     |
| v2.0    | user     | edit event details                                              | update latest changes to events                                                           |
| v2.0    | user     | copy participant details across events                          | update events with the same participants efficiently                                      |    
| v2.0    | user     | sort events by certain order (e.g. Priority)                    | visually view events in a certain order                                                   |
| v2.0    | user     | find if a person is in a certain event                          | quickly confirm a participant’s involvement in an event                                             |
>>>>>>> 37f7b355

## Non-Functional Requirements

* Should work for any **mainstream OS** as long as Java 17 is installed.
* Should be able to store data for up to 1000 events without any loss in performance.

## Glossary

* _Command_ - an action that is carried out in the program as a result of user input.
* _List_ - a container class that stores multiple instances of an object. 
* _Parameter_ - a value in the user command input that is used for the parsing of a command.

## Instructions for manual testing

{Give instructions on how to do a manual product testing e.g., how to load sample data to be used for testing}<|MERGE_RESOLUTION|>--- conflicted
+++ resolved
@@ -411,79 +411,6 @@
 
 Any other values entered for the status parameter will be treated as invalid.
 
-<<<<<<< HEAD
-### Saving and loading of data
-
-As mentioned in the _Storage component_ section, the program automatically saves any stored data in `EventList` into several `.csv` files, and loads
-the data from these files when it is run.
-
-There are three `.csv` files used for storing data, for `Event`s, `Participant`s and `Item`s respectively. Within each file, each
-object (like an `Event` in the `Event`s) file is stored in one line in the following format,
-
-```
-FIELD,FIELD,...
-```
-
-where `FIELD` represents a value for a member of the object (like the name of an `Event`).
-
-This functionality is implemented by the `Storage` and `FileParser` classes, and has two operations, namely:
-
-* `Main#loadData()`, which loads the data from the `.csv` files into the `EventList` amd its `Events`,
-* `Main#saveData()`, which saves the data stored in `EventList` and its `Event`s into the `.csv` files.
-
-The `Main#loadData()` operation works as follows:
-
-1. `Storage` loads the data for the `Event`s from the `.csv` file into `EventList`.
-2. `Storage` then loads the data for the `Event`s' `Participant`s into `EventList`.
-3. `Storage` then loads the data for the `Event`s' `Item`s into `EventList`.
-
-The interactions between classes during the `Main#loadData()` operation is shown in the **Sequence Diagram** below.
-
-<img src = "images/LoadingSequenceDiagram.png">
-
-The logic for the loading of `Event`s is as follows:
-
-1. `Storage` creates a `FileParser`, and passes the event file's filepath to `FileParser`.
-2. `FileParser` adds a new `Event` to `EventList` with the fields in each line of the event file.
-3. If a line in the file has insufficient or invalid fields, the `FileParser` skips past the line.
-
-If a line has more fields than required, `FileParser` will ignore the additional fields.
-
-The interactions between classes during the loading of `Event`s is shown in the **Sequence Diagram** below.
-
-<img src = "images/StorageEventLoadingSequenceDiagram.png">
-
-The logic for the loading of `Participant`s and `Item`s is similar to that for `Event`s.
-
-The `Main#saveData()` operation saves data in the same order as `Main#loadData()`. The interactions between classes during the operation is shown in the **Sequence Diagram** below:
-
-<img src = "images/SavingSequenceDiagram.png">
-
-For the saving of `Event`s, `Storage` gets the list of `Event`s from `EventList`, and writes a line of event data into the `.csv` file for each `Event`.
-
-The interactions between classes during the saving of `Event`s is shown in the **Sequence Diagram** below.
-
-<img src= "images/StorageEventSavingSequenceDiagram.png">
-
-The logic for the saving of `Participant`s is as follows:
-1. `Storage` gets a list of `Event`s from `EventList`.
-2. For each `Event` in the list of `Event`s, `Storage` gets its list of `Participant`s.
-3. `Storage` then writes the `Participant` data for each participant into a line in the participant `.csv` file.
-
-The interactions between classes during the saving of `Participant`s is shown in the **Sequence Diagram** below.
-
-<img src= "images/StorageParticipantSavingSequenceDiagram.png">
-
-The logic for the loading of `Item`s is similar to that for `Participant`s.
-
-
-Reading and writing from and to the `.csv` storage files is done through operations from the **OpenCSV** library, namely:
-
-* `CSVReader#readAll()`, which is invoked by `FileParser` when loading data, to convert the file into a list of arrays of `String` to be parsed.
-* `CSVWriter#writeNext()`, which is invoked when saving data, to save the fields for an `Event`, `Participant`, or `Item` into the file.
-
-
-=======
 ### Copy Feature
 
 The copy feature allows users to copy the list of participants from one event to another. This feature is implemented in the `CopyCommand` class,  which extends `Command`,
@@ -596,7 +523,77 @@
 The interactions between components of `FindCommand#execute` are shown in the **Sequence Diagram** below:
 
 <img src="images/FindCommandSequenceDiagram.png">
->>>>>>> 37f7b355
+
+### Saving and loading of data
+
+As mentioned in the _Storage component_ section, the program automatically saves any stored data in `EventList` into several `.csv` files, and loads
+the data from these files when it is run.
+
+There are three `.csv` files used for storing data, for `Event`s, `Participant`s and `Item`s respectively. Within each file, each
+object (like an `Event` in the `Event`s) file is stored in one line in the following format,
+
+```
+FIELD,FIELD,...
+```
+
+where `FIELD` represents a value for a member of the object (like the name of an `Event`).
+
+This functionality is implemented by the `Storage` and `FileParser` classes, and has two operations, namely:
+
+* `Main#loadData()`, which loads the data from the `.csv` files into the `EventList` amd its `Events`,
+* `Main#saveData()`, which saves the data stored in `EventList` and its `Event`s into the `.csv` files.
+
+The `Main#loadData()` operation works as follows:
+
+1. `Storage` loads the data for the `Event`s from the `.csv` file into `EventList`.
+2. `Storage` then loads the data for the `Event`s' `Participant`s into `EventList`.
+3. `Storage` then loads the data for the `Event`s' `Item`s into `EventList`.
+
+The interactions between classes during the `Main#loadData()` operation is shown in the **Sequence Diagram** below.
+
+<img src = "images/LoadingSequenceDiagram.png">
+
+The logic for the loading of `Event`s is as follows:
+
+1. `Storage` creates a `FileParser`, and passes the event file's filepath to `FileParser`.
+2. `FileParser` adds a new `Event` to `EventList` with the fields in each line of the event file.
+3. If a line in the file has insufficient or invalid fields, the `FileParser` skips past the line.
+
+If a line has more fields than required, `FileParser` will ignore the additional fields.
+
+The interactions between classes during the loading of `Event`s is shown in the **Sequence Diagram** below.
+
+<img src = "images/StorageEventLoadingSequenceDiagram.png">
+
+The logic for the loading of `Participant`s and `Item`s is similar to that for `Event`s.
+
+The `Main#saveData()` operation saves data in the same order as `Main#loadData()`. The interactions between classes during the operation is shown in the **Sequence Diagram** below:
+
+<img src = "images/SavingSequenceDiagram.png">
+
+For the saving of `Event`s, `Storage` gets the list of `Event`s from `EventList`, and writes a line of event data into the `.csv` file for each `Event`.
+
+The interactions between classes during the saving of `Event`s is shown in the **Sequence Diagram** below.
+
+<img src= "images/StorageEventSavingSequenceDiagram.png">
+
+The logic for the saving of `Participant`s is as follows:
+1. `Storage` gets a list of `Event`s from `EventList`.
+2. For each `Event` in the list of `Event`s, `Storage` gets its list of `Participant`s.
+3. `Storage` then writes the `Participant` data for each participant into a line in the participant `.csv` file.
+
+The interactions between classes during the saving of `Participant`s is shown in the **Sequence Diagram** below.
+
+<img src= "images/StorageParticipantSavingSequenceDiagram.png">
+
+The logic for the loading of `Item`s is similar to that for `Participant`s.
+
+
+Reading and writing from and to the `.csv` storage files is done through operations from the **OpenCSV** library, namely:
+
+* `CSVReader#readAll()`, which is invoked by `FileParser` when loading data, to convert the file into a list of arrays of `String` to be parsed.
+* `CSVWriter#writeNext()`, which is invoked when saving data, to save the fields for an `Event`, `Participant`, or `Item` into the file.
+
 
 ## Product scope
 ### Target user profile
@@ -623,22 +620,15 @@
 | v1.0    | user     | remove participants who are no longer coming to specific events | efficiently keep the participant list for that event up-to-date and relevant              |
 | v1.0    | user     | view the participant list of an event                           | know who is involved                                                                      |
 | v2.0    | user     | mark events as completed                                        | easily track all past events                                                              |
-<<<<<<< HEAD
-| v2.0    | user     | mark participants present                                       | know exactly who signed up but did not attend the event                                   |
-| v2.0    | user     | save events info                                                | still access the information if the program terminates                                    |
-| v2.0    | user     | filter events by keywords                                       | find relevant information efficiently                                                     |
-| v2.0    | user     | edit event details                                              | update latest changes to events                                                           |
-| v2.0    | user     | add items to a specific event                                   | keep track of what I need for that event                                                  |
-| v2.0    | user     | mark items as accounted for                                     | make sure I do not prepare excess items for an event                                      |
-=======
 | v2.0    | user     | mark participants present                                       | exactly know who signed up but did not attend the event                                   |
 | v2.0    | user     | save events info                                                | still access the information if the program terminates                                    |
 | v2.0    | user     | filter events by keywords                                       | find relevant information efficiently                                                     |
 | v2.0    | user     | edit event details                                              | update latest changes to events                                                           |
 | v2.0    | user     | copy participant details across events                          | update events with the same participants efficiently                                      |    
 | v2.0    | user     | sort events by certain order (e.g. Priority)                    | visually view events in a certain order                                                   |
-| v2.0    | user     | find if a person is in a certain event                          | quickly confirm a participant’s involvement in an event                                             |
->>>>>>> 37f7b355
+| v2.0    | user     | find if a person is in a certain event                          | quickly confirm a participant’s involvement in an event                                   |
+| v2.0    | user     | add items to a specific event                                   | keep track of what I need for that event                                                  |
+| v2.0    | user     | mark items as accounted for                                     | make sure I do not prepare excess items for an event                                      |
 
 ## Non-Functional Requirements
 
